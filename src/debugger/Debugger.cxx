//============================================================================
//
//   SSSS    tt          lll  lll
//  SS  SS   tt           ll   ll
//  SS     tttttt  eeee   ll   ll   aaaa
//   SSSS    tt   ee  ee  ll   ll      aa
//      SS   tt   eeeeee  ll   ll   aaaaa  --  "An Atari 2600 VCS Emulator"
//  SS  SS   tt   ee      ll   ll  aa  aa
//   SSSS     ttt  eeeee llll llll  aaaaa
//
// Copyright (c) 1995-2017 by Bradford W. Mott, Stephen Anthony
// and the Stella Team
//
// See the file "License.txt" for information on usage and redistribution of
// this file, and for a DISCLAIMER OF ALL WARRANTIES.
//============================================================================

#include "bspf.hxx"

#include <iostream>
#include <fstream>
#include <sstream>
#include <map>

#include "Version.hxx"
#include "OSystem.hxx"
#include "FrameBuffer.hxx"
#include "FSNode.hxx"
#include "Settings.hxx"
#include "DebuggerDialog.hxx"
#include "DebuggerParser.hxx"
#include "StateManager.hxx"

#include "Console.hxx"
#include "System.hxx"
#include "M6502.hxx"
#include "Cart.hxx"

#include "CartDebug.hxx"
#include "CartDebugWidget.hxx"
#include "CartRamWidget.hxx"
#include "CpuDebug.hxx"
#include "RiotDebug.hxx"
#include "TIADebug.hxx"

#include "TiaInfoWidget.hxx"
#include "TiaOutputWidget.hxx"
#include "TiaZoomWidget.hxx"
#include "EditTextWidget.hxx"

#include "RomWidget.hxx"
#include "Expression.hxx"
#include "PackedBitArray.hxx"
#include "YaccParser.hxx"

#include "TIA.hxx"
#include "Debugger.hxx"

Debugger* Debugger::myStaticDebugger = nullptr;

// - - - - - - - - - - - - - - - - - - - - - - - - - - - - - - - - - - - - - -
static const char* const builtin_functions[][3] = {
  // { "name", "definition", "help text" }

  // left joystick:
  { "_joy0left", "!(*SWCHA & $40)", "Left joystick moved left" },
  { "_joy0right", "!(*SWCHA & $80)", "Left joystick moved right" },
  { "_joy0up", "!(*SWCHA & $10)", "Left joystick moved up" },
  { "_joy0down", "!(*SWCHA & $20)", "Left joystick moved down" },
  { "_joy0button", "!(*INPT4 & $80)", "Left joystick button pressed" },

  // right joystick:
  { "_joy1left", "!(*SWCHA & $04)", "Right joystick moved left" },
  { "_joy1right", "!(*SWCHA & $08)", "Right joystick moved right" },
  { "_joy1up", "!(*SWCHA & $01)", "Right joystick moved up" },
  { "_joy1down", "!(*SWCHA & $02)", "Right joystick moved down" },
  { "_joy1button", "!(*INPT5 & $80)", "Right joystick button pressed" },

  // console switches:
  { "_select", "!(*SWCHB & $02)", "Game Select pressed" },
  { "_reset", "!(*SWCHB & $01)", "Game Reset pressed" },
  { "_color", "*SWCHB & $08", "Color/BW set to Color" },
  { "_bw", "!(*SWCHB & $08)", "Color/BW set to BW" },
  { "_diff0b", "!(*SWCHB & $40)", "Left diff. set to B (easy)" },
  { "_diff0a", "*SWCHB & $40", "Left diff. set to A (hard)" },
  { "_diff1b", "!(*SWCHB & $80)", "Right diff. set to B (easy)" },
  { "_diff1a", "*SWCHB & $80", "Right diff. set to A (hard)" },
  // empty string marks end of list, do not remove
  { 0, 0, 0 }
};

// - - - - - - - - - - - - - - - - - - - - - - - - - - - - - - - - - - - - - -
// Names are defined here, but processed in YaccParser
static const char* const pseudo_registers[][2] = {
  // { "name", "help text" }

  { "_bank", "Currently selected bank" },
  { "_cclocks", "Color clocks on current scanline" },
  { "_fcount", "Number of frames since emulation started" },
  { "_fcycles", "Number of cycles since frame started" },
  { "_cyclesLo", "Lower 32 bits of number of cycles since emulation started"},
  { "_cyclesHi", "Higher 32 bits of number of cycles since emulation started"},
  { "_rwport", "Address at which a read from a write port occurred" },
  { "_scan", "Current scanline count" },
  { "_vblank", "Whether vertical blank is enabled (1 or 0)" },
  { "_vsync", "Whether vertical sync is enabled (1 or 0)" },
  // CPU address access functions:
  /*{ "__lastread", "last CPU read address" },
  { "__lastwrite", "last CPU write address" },*/

  // empty string marks end of list, do not remove
  { 0, 0 }
};

// - - - - - - - - - - - - - - - - - - - - - - - - - - - - - - - - - - - - - -
Debugger::Debugger(OSystem& osystem, Console& console)
  : DialogContainer(osystem),
    myConsole(console),
    mySystem(console.system()),
    myDialog(nullptr),
    myWidth(DebuggerDialog::kSmallFontMinW),
    myHeight(DebuggerDialog::kSmallFontMinH)
{
  // Init parser
  myParser = make_unique<DebuggerParser>(*this, osystem.settings());

  // Create debugger subsystems
  myCpuDebug  = make_unique<CpuDebug>(*this, myConsole);
  myCartDebug = make_unique<CartDebug>(*this, myConsole, osystem);
  myRiotDebug = make_unique<RiotDebug>(*this, myConsole);
  myTiaDebug  = make_unique<TIADebug>(*this, myConsole);

  // Allow access to this object from any class
  // Technically this violates pure OO programming, but since I know
  // there will only be ever one instance of debugger in Stella,
  // I don't care :)
  myStaticDebugger = this;
}

// - - - - - - - - - - - - - - - - - - - - - - - - - - - - - - - - - - - - - -
void Debugger::initialize()
{
  const GUI::Size& s = myOSystem.settings().getSize("dbg.res");
  const GUI::Size& d = myOSystem.frameBuffer().desktopSize();
  myWidth = s.w;  myHeight = s.h;

  // The debugger dialog is resizable, within certain bounds
  // We check those bounds now
  myWidth  = std::max(myWidth,  uInt32(DebuggerDialog::kSmallFontMinW));
  myHeight = std::max(myHeight, uInt32(DebuggerDialog::kSmallFontMinH));
  myWidth  = std::min(myWidth,  uInt32(d.w));
  myHeight = std::min(myHeight, uInt32(d.h));

  myOSystem.settings().setValue("dbg.res", GUI::Size(myWidth, myHeight));

  delete myBaseDialog;  myBaseDialog = myDialog = nullptr;
  myDialog = new DebuggerDialog(myOSystem, *this, 0, 0, myWidth, myHeight);
  myBaseDialog = myDialog;

  myCartDebug->setDebugWidget(&(myDialog->cartDebug()));
}

// - - - - - - - - - - - - - - - - - - - - - - - - - - - - - - - - - - - - - -
FBInitStatus Debugger::initializeVideo()
{
  string title = string("Stella ") + STELLA_VERSION + ": Debugger mode";
  return myOSystem.frameBuffer().createDisplay(title, myWidth, myHeight);
}

// - - - - - - - - - - - - - - - - - - - - - - - - - - - - - - - - - - - - - -
bool Debugger::start(const string& message, int address, bool read)
{
  if(myOSystem.eventHandler().enterDebugMode())
  {
    // This must be done *after* we enter debug mode,
    // so the message isn't erased
    ostringstream buf;
    buf << message;
    if(address > -1)
<<<<<<< HEAD
      buf << cartDebug().getLabel(address, read, 4);      
=======
      buf << cartDebug().getLabel(address, read);
>>>>>>> aa755c72
    myDialog->message().setText(buf.str());
    return true;
  }
  return false;
}

// - - - - - - - - - - - - - - - - - - - - - - - - - - - - - - - - - - - - - -
bool Debugger::startWithFatalError(const string& message)
{
  if(myOSystem.eventHandler().enterDebugMode())
  {
    // This must be done *after* we enter debug mode,
    // so the dialog is properly shown
    myDialog->showFatalMessage(message);
    return true;
  }
  return false;
}

// - - - - - - - - - - - - - - - - - - - - - - - - - - - - - - - - - - - - - -
void Debugger::quit(bool exitrom)
{
  if(exitrom)
    myOSystem.eventHandler().handleEvent(Event::LauncherMode, 1);
  else
    myOSystem.eventHandler().leaveDebugMode();
}

// - - - - - - - - - - - - - - - - - - - - - - - - - - - - - - - - - - - - - -
string Debugger::autoExec()
{
  ostringstream buf;

  // autoexec.script is always run
  FilesystemNode autoexec(myOSystem.baseDir() + "autoexec.script");
  buf << "autoExec():" << endl
      << myParser->exec(autoexec) << endl;

  // Also, "romname.script" if present
  FilesystemNode romname(myOSystem.romFile().getPathWithExt(".script"));
  buf << myParser->exec(romname) << endl;

  // Init builtins
  for(int i = 0; builtin_functions[i][0] != 0; i++)
  {
    // TODO - check this for memory leaks
    int res = YaccParser::parse(builtin_functions[i][1]);
    if(res == 0)
      addFunction(builtin_functions[i][0], builtin_functions[i][1],
                  YaccParser::getResult(), true);
    else
      cerr << "ERROR in builtin function!" << endl;
  }
  return buf.str();
}

// - - - - - - - - - - - - - - - - - - - - - - - - - - - - - - - - - - - - - -
const string Debugger::run(const string& command)
{
  return myParser->run(command);
}

// - - - - - - - - - - - - - - - - - - - - - - - - - - - - - - - - - - - - - -
const string Debugger::invIfChanged(int reg, int oldReg)
{
  string ret;

  bool changed = reg != oldReg;
  if(changed) ret += "\177";
  ret += Common::Base::toString(reg, Common::Base::F_16_2);
  if(changed) ret += "\177";

  return ret;
}

// - - - - - - - - - - - - - - - - - - - - - - - - - - - - - - - - - - - - - -
void Debugger::reset()
{
  unlockBankswitchState();
  mySystem.reset();
  lockBankswitchState();
}

// - - - - - - - - - - - - - - - - - - - - - - - - - - - - - - - - - - - - - -
/* Element 0 of args is the address. The remaining elements are the data
   to poke, starting at the given address.
*/
string Debugger::setRAM(IntArray& args)
{
  ostringstream buf;

  int count = int(args.size());
  int address = args[0];
  for(int i = 1; i < count; ++i)
    mySystem.poke(address++, args[i]);

  buf << "changed " << (count-1) << " location";
  if(count != 2)
    buf << "s";
  return buf.str();
}

// - - - - - - - - - - - - - - - - - - - - - - - - - - - - - - - - - - - - - -
void Debugger::saveState(int state)
{
  mySystem.clearDirtyPages();

  unlockBankswitchState();
  myOSystem.state().saveState(state);
  lockBankswitchState();
}

// - - - - - - - - - - - - - - - - - - - - - - - - - - - - - - - - - - - - - -
void Debugger::loadState(int state)
{
  mySystem.clearDirtyPages();

  unlockBankswitchState();
  myOSystem.state().loadState(state);
  lockBankswitchState();
}

// - - - - - - - - - - - - - - - - - - - - - - - - - - - - - - - - - - - - - -
int Debugger::step()
{
  saveOldState("1 step");
  mySystem.clearDirtyPages();

  uInt64 startCycle = mySystem.cycles();

  unlockBankswitchState();
  myOSystem.console().tia().updateScanlineByStep().flushLineCache();
  lockBankswitchState();

  return int(mySystem.cycles() - startCycle);
}

// - - - - - - - - - - - - - - - - - - - - - - - - - - - - - - - - - - - - - -
// trace is just like step, except it treats a subroutine call as one
// instruction.

// This implementation is not perfect: it just watches the program counter,
// instead of tracking (possibly) nested JSR/RTS pairs. In particular, it
// will fail for recursive subroutine calls. However, with 128 bytes of RAM
// to share between stack and variables, I doubt any 2600 games will ever
// use recursion...

int Debugger::trace()
{
  // 32 is the 6502 JSR instruction:
  if(mySystem.peek(myCpuDebug->pc()) == 32)
  {
    saveOldState("1 trace");
    mySystem.clearDirtyPages();

    uInt64 startCycle = mySystem.cycles();
    int targetPC = myCpuDebug->pc() + 3; // return address

    unlockBankswitchState();
    myOSystem.console().tia().updateScanlineByTrace(targetPC).flushLineCache();
    lockBankswitchState();

    return int(mySystem.cycles() - startCycle);
  }
  else
    return step();
}

// - - - - - - - - - - - - - - - - - - - - - - - - - - - - - - - - - - - - - -
void Debugger::toggleBreakPoint(uInt16 bp)
{
  breakPoints().initialize();
  breakPoints().toggle(bp);
}

// - - - - - - - - - - - - - - - - - - - - - - - - - - - - - - - - - - - - - -
void Debugger::setBreakPoint(uInt16 bp, bool set)
{
  breakPoints().initialize();
  if(set) breakPoints().set(bp);
  else    breakPoints().clear(bp);
}

// - - - - - - - - - - - - - - - - - - - - - - - - - - - - - - - - - - - - - -
bool Debugger::breakPoint(uInt16 bp)
{
  return breakPoints().isSet(bp);
}

// - - - - - - - - - - - - - - - - - - - - - - - - - - - - - - - - - - - - - -
void Debugger::addReadTrap(uInt16 t)
{
  readTraps().initialize();
  readTraps().add(t);
}

void Debugger::addWriteTrap(uInt16 t)
{
  writeTraps().initialize();
  writeTraps().add(t);
}

// - - - - - - - - - - - - - - - - - - - - - - - - - - - - - - - - - - - - - -
void Debugger::addTrap(uInt16 t)
{
  addReadTrap(t);
  addWriteTrap(t);
}

// - - - - - - - - - - - - - - - - - - - - - - - - - - - - - - - - - - - - - -
void Debugger::removeReadTrap(uInt16 t)
{
  readTraps().initialize();
  readTraps().remove(t);
}

void Debugger::removeWriteTrap(uInt16 t)
{
  writeTraps().initialize();
  writeTraps().remove(t);
}

// - - - - - - - - - - - - - - - - - - - - - - - - - - - - - - - - - - - - - -
void Debugger::removeTrap(uInt16 t)
{
  removeReadTrap(t);
  removeWriteTrap(t);
}

// - - - - - - - - - - - - - - - - - - - - - - - - - - - - - - - - - - - - - -
bool Debugger::readTrap(uInt16 t)
{
  return readTraps().isInitialized() && readTraps().isSet(t);
}

// - - - - - - - - - - - - - - - - - - - - - - - - - - - - - - - - - - - - - -
bool Debugger::writeTrap(uInt16 t)
{
  return writeTraps().isInitialized() && writeTraps().isSet(t);
}

// - - - - - - - - - - - - - - - - - - - - - - - - - - - - - - - - - - - - - -
uInt32 Debugger::getBaseAddress(uInt32 addr, bool read)
{
  if((addr & 0x1080) == 0x0000) // (addr & 0b 0001 0000 1000 0000) == 0b 0000 0000 0000 0000
  {
    if(read)
      // ADDR_TIA read (%xxx0 xxxx 0xxx ????)
      return addr & 0x000f; // 0b 0000 0000 0000 1111
    else
      // ADDR_TIA write (%xxx0 xxxx 0x?? ????)
      return addr & 0x003f; // 0b 0000 0000 0011 1111
  }

  // ADDR_ZPRAM (%xxx0 xx0x 1??? ????)
  if((addr & 0x1280) == 0x0080) // (addr & 0b 0001 0010 1000 0000) == 0b 0000 0000 1000 0000
    return addr & 0x00ff; // 0b 0000 0000 1111 1111

  // ADDR_ROM
  if(addr & 0x1000)
    return addr & 0x1fff; // 0b 0001 1111 1111 1111

  // ADDR_IO read/write I/O registers (%xxx0 xx1x 1xxx x0??)
  if((addr & 0x1284) == 0x0280) // (addr & 0b 0001 0010 1000 0100) == 0b 0000 0010 1000 0000
    return addr & 0x0283; // 0b 0000 0010 1000 0011

  // ADDR_IO write timers (%xxx0 xx1x 1xx1 ?1??)
  if(!read && (addr & 0x1294) == 0x0294) // (addr & 0b 0001 0010 1001 0100) == 0b 0000 0010 1001 0100
    return addr & 0x029f; // 0b 0000 0010 1001 1111

  // ADDR_IO read timers (%xxx0 xx1x 1xxx ?1x0)
  if(read && (addr & 0x1285) == 0x0284) // (addr & 0b 0001 0010 1000 0101) == 0b 0000 0010 1000 0100
    return addr & 0x028c; // 0b 0000 0010 1000 1100

  // ADDR_IO read timer/PA7 interrupt (%xxx0 xx1x 1xxx x1x1)
  if(read && (addr & 0x1285) == 0x0285) // (addr & 0b 0001 0010 1000 0101) == 0b 0000 0010 1000 0101
    return addr & 0x0285; // 0b 0000 0010 1000 0101

  // ADDR_IO write PA7 edge control (%xxx0 xx1x 1xx0 x1??)
  if(!read && (addr & 0x1294) == 0x0284) // (addr & 0b 0001 0010 1001 0100) == 0b 0000 0010 1000 0100
    return addr & 0x0287; // 0b 0000 0010 1000 0111

  return 0;
}

// - - - - - - - - - - - - - - - - - - - - - - - - - - - - - - - - - - - - - -
void Debugger::nextScanline(int lines)
{
  ostringstream buf;
  buf << lines << " scanline";
  if(lines > 1)
    buf << "s";

  saveOldState(buf.str());
  mySystem.clearDirtyPages();

  unlockBankswitchState();
  while(lines)
  {
    myOSystem.console().tia().updateScanline();
    --lines;
  }
  lockBankswitchState();

  myOSystem.console().tia().flushLineCache();
}

// - - - - - - - - - - - - - - - - - - - - - - - - - - - - - - - - - - - - - -
void Debugger::nextFrame(int frames)
{
  ostringstream buf;
  buf << frames << " frame";
  if(frames > 1)
    buf << "s";

  saveOldState(buf.str());
  mySystem.clearDirtyPages();

  unlockBankswitchState();
  while(frames)
  {
    myOSystem.console().tia().update();
    --frames;
  }
  lockBankswitchState();
}

// - - - - - - - - - - - - - - - - - - - - - - - - - - - - - - - - - - - - - -
bool Debugger::rewindState()
{
  RewindManager& r = myOSystem.state().rewindManager();

  mySystem.clearDirtyPages();

  unlockBankswitchState();
  bool result = r.rewindState();
  lockBankswitchState();

  myDialog->rewindButton().setEnabled(!r.empty());

  return result;
}

// - - - - - - - - - - - - - - - - - - - - - - - - - - - - - - - - - - - - - -
void Debugger::clearAllBreakPoints()
{
  breakPoints().clearAll();
}

// - - - - - - - - - - - - - - - - - - - - - - - - - - - - - - - - - - - - - -
void Debugger::clearAllTraps()
{
  readTraps().clearAll();
  writeTraps().clearAll();
}

// - - - - - - - - - - - - - - - - - - - - - - - - - - - - - - - - - - - - - -
string Debugger::showWatches()
{
  return myParser->showWatches();
}

// - - - - - - - - - - - - - - - - - - - - - - - - - - - - - - - - - - - - - -
bool Debugger::patchROM(uInt16 addr, uInt8 value)
{
  return myConsole.cartridge().patch(addr, value);
}

// - - - - - - - - - - - - - - - - - - - - - - - - - - - - - - - - - - - - - -
void Debugger::saveOldState(string rewindMsg)
{
  myCartDebug->saveOldState();
  myCpuDebug->saveOldState();
  myRiotDebug->saveOldState();
  myTiaDebug->saveOldState();

  // Add another rewind level to the Undo list
  if(rewindMsg != "")
  {
    RewindManager& r = myOSystem.state().rewindManager();
    r.addState(rewindMsg);
    myDialog->rewindButton().setEnabled(!r.empty());
  }
}

// - - - - - - - - - - - - - - - - - - - - - - - - - - - - - - - - - - - - - -
void Debugger::setStartState()
{
  // Lock the bus each time the debugger is entered, so we don't disturb anything
  lockBankswitchState();

  // If rewinding is not enabled, always start the debugger with a clean list
  RewindManager& r = myOSystem.state().rewindManager();
  if(myOSystem.state().mode() == StateManager::Mode::Off)
    r.clear();
  myDialog->rewindButton().setEnabled(!r.empty());

  // Save initial state, but don't add it to the rewind list
  saveOldState();

  // Set the 're-disassemble' flag, but don't do it until the next scheduled time
  myDialog->rom().invalidate(false);
}

// - - - - - - - - - - - - - - - - - - - - - - - - - - - - - - - - - - - - - -
void Debugger::setQuitState()
{
  // Bus must be unlocked for normal operation when leaving debugger mode
  unlockBankswitchState();

  // execute one instruction on quit. If we're
  // sitting at a breakpoint/trap, this will get us past it.
  // Somehow this feels like a hack to me, but I don't know why
  //	if(breakPoints().isSet(myCpuDebug->pc()))
  mySystem.m6502().execute(1);
}

// - - - - - - - - - - - - - - - - - - - - - - - - - - - - - - - - - - - - - -
bool Debugger::addFunction(const string& name, const string& definition,
                           Expression* exp, bool builtin)
{
  myFunctions.emplace(name, unique_ptr<Expression>(exp));
  myFunctionDefs.emplace(name, definition);

  return true;
}

// - - - - - - - - - - - - - - - - - - - - - - - - - - - - - - - - - - - - - -
bool Debugger::isBuiltinFunction(const string& name)
{
  for(int i = 0; builtin_functions[i][0] != 0; ++i)
    if(name == builtin_functions[i][0])
      return true;
  return false;
}

// - - - - - - - - - - - - - - - - - - - - - - - - - - - - - - - - - - - - - -
bool Debugger::delFunction(const string& name)
{
  const auto& iter = myFunctions.find(name);
  if(iter == myFunctions.end())
    return false;

  // We never want to delete built-in functions
  if (isBuiltinFunction(name))
      return false;

  myFunctions.erase(name);

  const auto& def_iter = myFunctionDefs.find(name);
  if(def_iter == myFunctionDefs.end())
    return false;

  myFunctionDefs.erase(name);
  return true;
}

// - - - - - - - - - - - - - - - - - - - - - - - - - - - - - - - - - - - - - -
const Expression& Debugger::getFunction(const string& name) const
{
  const auto& iter = myFunctions.find(name);
  return iter != myFunctions.end() ? *(iter->second.get()) : EmptyExpression;
}

// - - - - - - - - - - - - - - - - - - - - - - - - - - - - - - - - - - - - - -
const string& Debugger::getFunctionDef(const string& name) const
{
  const auto& iter = myFunctionDefs.find(name);
  return iter != myFunctionDefs.end() ? iter->second : EmptyString;
}

// - - - - - - - - - - - - - - - - - - - - - - - - - - - - - - - - - - - - - -
const FunctionDefMap Debugger::getFunctionDefMap() const
{
  return myFunctionDefs;
}

// - - - - - - - - - - - - - - - - - - - - - - - - - - - - - - - - - - - - - -
string Debugger::builtinHelp() const
{
  ostringstream buf;
  uInt16 len, c_maxlen = 0, i_maxlen = 0;

  // Get column widths for aligned output (functions)
  for(int i = 0; builtin_functions[i][0] != 0; ++i)
  {
    len = strlen(builtin_functions[i][0]);
    if(len > c_maxlen)  c_maxlen = len;
    len = strlen(builtin_functions[i][1]);
    if(len > i_maxlen)  i_maxlen = len;
  }

  buf << std::setfill(' ') << endl << "Built-in functions:" << endl;
  for(int i = 0; builtin_functions[i][0] != 0; ++i)
  {
    buf << std::setw(c_maxlen) << std::left << builtin_functions[i][0]
        << std::setw(2) << std::right << "{"
        << std::setw(i_maxlen) << std::left << builtin_functions[i][1]
        << std::setw(4) << "}"
        << builtin_functions[i][2]
        << endl;
  }

  // Get column widths for aligned output (pseudo-registers)
  c_maxlen = 0;
  for(int i = 0; pseudo_registers[i][0] != 0; ++i)
  {
    len = strlen(pseudo_registers[i][0]);
    if(len > c_maxlen)  c_maxlen = len;
  }

  buf << endl << "Pseudo-registers:" << endl;
  for(int i = 0; pseudo_registers[i][0] != 0; ++i)
  {
    buf << std::setw(c_maxlen) << std::left << pseudo_registers[i][0]
        << std::setw(2) << " "
        << std::setw(i_maxlen) << std::left << pseudo_registers[i][1]
        << endl;
  }

  return buf.str();
}

// - - - - - - - - - - - - - - - - - - - - - - - - - - - - - - - - - - - - - -
void Debugger::getCompletions(const char* in, StringList& list) const
{
  for(const auto& iter: myFunctions)
  {
    const char* l = iter.first.c_str();
    if(BSPF::startsWithIgnoreCase(l, in))
      list.push_back(l);
  }

  for(int i = 0; pseudo_registers[i][0] != 0; ++i)
    if(BSPF::startsWithIgnoreCase(pseudo_registers[i][0], in))
      list.push_back(pseudo_registers[i][0]);
}

// - - - - - - - - - - - - - - - - - - - - - - - - - - - - - - - - - - - - - -
void Debugger::lockBankswitchState()
{
  mySystem.lockDataBus();
  myConsole.cartridge().lockBank();
}

// - - - - - - - - - - - - - - - - - - - - - - - - - - - - - - - - - - - - - -
void Debugger::unlockBankswitchState()
{
  mySystem.unlockDataBus();
  myConsole.cartridge().unlockBank();
}<|MERGE_RESOLUTION|>--- conflicted
+++ resolved
@@ -177,11 +177,7 @@
     ostringstream buf;
     buf << message;
     if(address > -1)
-<<<<<<< HEAD
       buf << cartDebug().getLabel(address, read, 4);      
-=======
-      buf << cartDebug().getLabel(address, read);
->>>>>>> aa755c72
     myDialog->message().setText(buf.str());
     return true;
   }
