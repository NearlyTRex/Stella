--- conflicted
+++ resolved
@@ -554,16 +554,12 @@
     #else
       PNG_SIZE             = 0,
     #endif
-<<<<<<< HEAD
-      EMUL_ACTIONLIST_SIZE = 144 + 3 + PNG_SIZE + COMBO_SIZE,
-=======
     #ifdef ADAPTABLE_REFRESH_SUPPORT
       REFRESH_SIZE         = 1,
     #else
       REFRESH_SIZE         = 0,
     #endif
-      EMUL_ACTIONLIST_SIZE = 164 + PNG_SIZE + COMBO_SIZE + REFRESH_SIZE,
->>>>>>> c9945e48
+      EMUL_ACTIONLIST_SIZE = 165 + PNG_SIZE + COMBO_SIZE + REFRESH_SIZE,
       MENU_ACTIONLIST_SIZE = 18
     ;
 
