//============================================================================
//
//   SSSS    tt          lll  lll
//  SS  SS   tt           ll   ll
//  SS     tttttt  eeee   ll   ll   aaaa
//   SSSS    tt   ee  ee  ll   ll      aa
//      SS   tt   eeeeee  ll   ll   aaaaa  --  "An Atari 2600 VCS Emulator"
//  SS  SS   tt   ee      ll   ll  aa  aa
//   SSSS     ttt  eeeee llll llll  aaaaa
//
// Copyright (c) 1995-2018 by Bradford W. Mott, Stephen Anthony
// and the Stella Team
//
// See the file "License.txt" for information on usage and redistribution of
// this file, and for a DISCLAIMER OF ALL WARRANTIES.
//============================================================================

#include <cassert>
#include <stdexcept>

#include "AtariVox.hxx"
#include "Booster.hxx"
#include "Cart.hxx"
#include "Control.hxx"
#include "Cart.hxx"
#include "Driving.hxx"
#include "Event.hxx"
#include "EventHandler.hxx"
#include "Joystick.hxx"
#include "Keyboard.hxx"
#include "KidVid.hxx"
#include "Genesis.hxx"
#include "MindLink.hxx"
#include "CompuMate.hxx"
#include "M6502.hxx"
#include "M6532.hxx"
#include "TIA.hxx"
#include "Paddles.hxx"
#include "Props.hxx"
#include "PropsSet.hxx"
#include "SaveKey.hxx"
#include "Settings.hxx"
#include "Sound.hxx"
#include "Switches.hxx"
#include "System.hxx"
#include "AmigaMouse.hxx"
#include "AtariMouse.hxx"
#include "TrakBall.hxx"
#include "FrameBuffer.hxx"
#include "TIASurface.hxx"
#include "OSystem.hxx"
#include "Menu.hxx"
#include "CommandMenu.hxx"
#include "Serializable.hxx"
#include "Version.hxx"
#include "TIAConstants.hxx"
#include "FrameLayout.hxx"
#include "AudioQueue.hxx"
#include "AudioSettings.hxx"
#include "frame-manager/FrameManager.hxx"
#include "frame-manager/FrameLayoutDetector.hxx"
#include "frame-manager/YStartDetector.hxx"

#ifdef DEBUGGER_SUPPORT
  #include "Debugger.hxx"
#endif

#ifdef CHEATCODE_SUPPORT
  #include "CheatManager.hxx"
#endif

#include "Console.hxx"

namespace {
  constexpr uInt8 YSTART_EXTRA = 2;
}

// - - - - - - - - - - - - - - - - - - - - - - - - - - - - - - - - - - - - - -
Console::Console(OSystem& osystem, unique_ptr<Cartridge>& cart,
                 const Properties& props, AudioSettings& audioSettings)
  : myOSystem(osystem),
    myEvent(osystem.eventHandler().event()),
    myProperties(props),
    myCart(std::move(cart)),
    myDisplayFormat(""),  // Unknown TV format @ start
    myCurrentFormat(0),   // Unknown format @ start,
    myAutodetectedYstart(0),
    myUserPaletteDefined(false),
    myConsoleTiming(ConsoleTiming::ntsc),
    myAudioSettings(audioSettings)
{
  // Load user-defined palette for this ROM
  loadUserPalette();

  // Create subsystems for the console
  my6502 = make_unique<M6502>(myOSystem.settings());
  myRiot = make_unique<M6532>(*this, myOSystem.settings());
  myTIA  = make_unique<TIA>(*this, myOSystem.settings());
  myFrameManager = make_unique<FrameManager>();
  mySwitches = make_unique<Switches>(myEvent, myProperties, myOSystem.settings());

  myTIA->setFrameManager(myFrameManager.get());

  // Construct the system and components
  mySystem = make_unique<System>(osystem, *my6502, *myRiot, *myTIA, *myCart);

  // The real controllers for this console will be added later
  // For now, we just add dummy joystick controllers, since autodetection
  // runs the emulation for a while, and this may interfere with 'smart'
  // controllers such as the AVox and SaveKey
  myLeftControl  = make_unique<Joystick>(Controller::Left, myEvent, *mySystem);
  myRightControl = make_unique<Joystick>(Controller::Right, myEvent, *mySystem);

  // We can only initialize after all the devices/components have been created
  mySystem->initialize();

  // Auto-detect NTSC/PAL mode if it's requested
  string autodetected = "";
  myDisplayFormat = myProperties.get(Display_Format);

  // Add the real controllers for this system
  // This must be done before the debugger is initialized
  const string& md5 = myProperties.get(Cartridge_MD5);
  setControllers(md5);

  // Mute audio and clear framebuffer while autodetection runs
  myOSystem.sound().mute(1);
  myOSystem.frameBuffer().clear();

  if(myDisplayFormat == "AUTO" || myOSystem.settings().getBool("rominfo"))
  {
    autodetectFrameLayout();

    if(myProperties.get(Display_Format) == "AUTO")
    {
      autodetected = "*";
      myCurrentFormat = 0;
    }
  }

  if (atoi(myProperties.get(Display_YStart).c_str()) == 0) {
    autodetectYStart();
  }

  myConsoleInfo.DisplayFormat = myDisplayFormat + autodetected;

  // Set up the correct properties used when toggling format
  // Note that this can be overridden if a format is forced
  //   For example, if a PAL ROM is forced to be NTSC, it will use NTSC-like
  //   properties (60Hz, 262 scanlines, etc), but likely result in flicker
  setTIAProperties();
  if(myDisplayFormat == "NTSC")
  {
    myCurrentFormat = 1;
    myConsoleTiming = ConsoleTiming::ntsc;
  }
  else if(myDisplayFormat == "PAL")
  {
    myCurrentFormat = 2;
    myConsoleTiming = ConsoleTiming::pal;
  }
  else if(myDisplayFormat == "SECAM")
  {
    myCurrentFormat = 3;
    myConsoleTiming = ConsoleTiming::secam;
  }
  else if(myDisplayFormat == "NTSC50")
  {
    myCurrentFormat = 4;
    myConsoleTiming = ConsoleTiming::ntsc;
  }
  else if(myDisplayFormat == "PAL60")
  {
    myCurrentFormat = 5;
    myConsoleTiming = ConsoleTiming::pal;
  }
  else if(myDisplayFormat == "SECAM60")
  {
    myCurrentFormat = 6;
    myConsoleTiming = ConsoleTiming::secam;
  }

  bool joyallow4 = myOSystem.settings().getBool("joyallow4");
  myOSystem.eventHandler().allowAllDirections(joyallow4);

  // Reset the system to its power-on state
  mySystem->reset();

  // Finally, add remaining info about the console
  myConsoleInfo.CartName   = myProperties.get(Cartridge_Name);
  myConsoleInfo.CartMD5    = myProperties.get(Cartridge_MD5);
  bool swappedPorts = properties().get(Console_SwapPorts) == "YES";
  myConsoleInfo.Control0   = myLeftControl->about(swappedPorts);
  myConsoleInfo.Control1   = myRightControl->about(swappedPorts);
  myConsoleInfo.BankSwitch = myCart->about();

  myCart->setRomName(myConsoleInfo.CartName);

  // Let the other devices know about the new console
  mySystem->consoleChanged(myConsoleTiming);
}

// - - - - - - - - - - - - - - - - - - - - - - - - - - - - - - - - - - - - - -
Console::~Console()
{
  // Some smart controllers need to be informed that the console is going away
  myLeftControl->close();
  myRightControl->close();

  // Close audio to prevent invalid access to myConsoleTiming from the audio
  // callback
  myOSystem.sound().close();
}

// - - - - - - - - - - - - - - - - - - - - - - - - - - - - - - - - - - - - - -
void Console::autodetectFrameLayout()
{
  // Run the TIA, looking for PAL scanline patterns
  // We turn off the SuperCharger progress bars, otherwise the SC BIOS
  // will take over 250 frames!
  // The 'fastscbios' option must be changed before the system is reset
  bool fastscbios = myOSystem.settings().getBool("fastscbios");
  myOSystem.settings().setValue("fastscbios", true);

  FrameLayoutDetector frameLayoutDetector;
  myTIA->setFrameManager(&frameLayoutDetector);
  mySystem->reset(true);

  for(int i = 0; i < 60; ++i) myTIA->update();

  myTIA->setFrameManager(myFrameManager.get());

  myDisplayFormat = frameLayoutDetector.detectedLayout() == FrameLayout::pal ? "PAL" : "NTSC";

  // Don't forget to reset the SC progress bars again
  myOSystem.settings().setValue("fastscbios", fastscbios);
}

// - - - - - - - - - - - - - - - - - - - - - - - - - - - - - - - - - - - - - -
void Console::autodetectYStart()
{
  // We turn off the SuperCharger progress bars, otherwise the SC BIOS
  // will take over 250 frames!
  // The 'fastscbios' option must be changed before the system is reset
  bool fastscbios = myOSystem.settings().getBool("fastscbios");
  myOSystem.settings().setValue("fastscbios", true);

  YStartDetector ystartDetector;
  ystartDetector.setLayout(myDisplayFormat == "PAL" ? FrameLayout::pal : FrameLayout::ntsc);
  myTIA->setFrameManager(&ystartDetector);
  mySystem->reset(true);

  for (int i = 0; i < 80; i++) myTIA->update();

  myTIA->setFrameManager(myFrameManager.get());

  myAutodetectedYstart = ystartDetector.detectedYStart() - YSTART_EXTRA;

  // Don't forget to reset the SC progress bars again
  myOSystem.settings().setValue("fastscbios", fastscbios);
}

// - - - - - - - - - - - - - - - - - - - - - - - - - - - - - - - - - - - - - -
bool Console::save(Serializer& out) const
{
  try
  {
    // First save state for the system
    if(!mySystem->save(out))
      return false;

    // Now save the console controllers and switches
    if(!(myLeftControl->save(out) && myRightControl->save(out) &&
         mySwitches->save(out)))
      return false;
  }
  catch(...)
  {
    cerr << "ERROR: Console::save" << endl;
    return false;
  }

  return true;  // success
}

// - - - - - - - - - - - - - - - - - - - - - - - - - - - - - - - - - - - - - -
bool Console::load(Serializer& in)
{
  try
  {
    // First load state for the system
    if(!mySystem->load(in))
      return false;

    // Then load the console controllers and switches
    if(!(myLeftControl->load(in) && myRightControl->load(in) &&
         mySwitches->load(in)))
      return false;
  }
  catch(...)
  {
    cerr << "ERROR: Console::load" << endl;
    return false;
  }

  return true;  // success
}

// - - - - - - - - - - - - - - - - - - - - - - - - - - - - - - - - - - - - - -
void Console::toggleFormat(int direction)
{
  string saveformat, message;
  int format;

  if(direction == 1)
    format = (myCurrentFormat + 1) % 7;
  else if(direction == -1)
    format = myCurrentFormat > 0 ? (myCurrentFormat - 1) : 6;

  setFormat(format);
}

// - - - - - - - - - - - - - - - - - - - - - - - - - - - - - - - - - - - - - -
void Console::setFormat(int format)
{
  if(myCurrentFormat == format)
    return;

  string saveformat, message;
  string autodetected = "";
  bool reset = true;

  myCurrentFormat = format;
  switch(myCurrentFormat)
  {
    case 0:  // auto-detect
    {
      string oldDisplayFormat = myDisplayFormat;
      autodetectFrameLayout();
      myTIA->update();
      reset = oldDisplayFormat != myDisplayFormat;
      saveformat = "AUTO";
      autodetected = "*";
      myConsoleTiming = myDisplayFormat == "PAL" ? ConsoleTiming::pal : ConsoleTiming::ntsc;
      message = "Auto-detect mode: " + myDisplayFormat;
      break;
    }
    case 1:
      saveformat = myDisplayFormat = "NTSC";
      myConsoleTiming = ConsoleTiming::ntsc;
      message = "NTSC mode";
      break;
    case 2:
      saveformat = myDisplayFormat = "PAL";
      myConsoleTiming = ConsoleTiming::pal;
      message = "PAL mode";
      break;
    case 3:
      saveformat = myDisplayFormat = "SECAM";
      myConsoleTiming = ConsoleTiming::secam;
      message = "SECAM mode";
      break;
    case 4:
      saveformat = myDisplayFormat = "NTSC50";
      myConsoleTiming = ConsoleTiming::ntsc;
      message = "NTSC50 mode";
      break;
    case 5:
      saveformat = myDisplayFormat = "PAL60";
      myConsoleTiming = ConsoleTiming::pal;
      message = "PAL60 mode";
      break;
    case 6:
      saveformat = myDisplayFormat = "SECAM60";
      myConsoleTiming = ConsoleTiming::secam;
      message = "SECAM60 mode";
      break;
  }
  myProperties.set(Display_Format, saveformat);

<<<<<<< HEAD
  myConsoleInfo.DisplayFormat = myDisplayFormat + autodetected;

  if(reset)
  {
    setPalette(myOSystem.settings().getString("palette"));
    setTIAProperties();
    myTIA->frameReset();
    initializeVideo();  // takes care of refreshing the screen
  }
=======
  setPalette(myOSystem.settings().getString("palette"));
  setTIAProperties();
  myTIA->frameReset();
  initializeVideo();  // takes care of refreshing the screen
  initializeAudio(); // ensure that audio synthesis is set up to match emulation speed
>>>>>>> 1c93fce6

  myOSystem.frameBuffer().showMessage(message);

  // Let the other devices know about the console change
  mySystem->consoleChanged(myConsoleTiming);
}

// - - - - - - - - - - - - - - - - - - - - - - - - - - - - - - - - - - - - - -
void Console::toggleColorLoss()
{
  bool colorloss = !myTIA->colorLossEnabled();
  if(myTIA->enableColorLoss(colorloss))
  {
    myOSystem.settings().setValue(
      myOSystem.settings().getBool("dev.settings") ? "dev.colorloss" : "plr.colorloss", colorloss);

    string message = string("PAL color-loss ") +
                     (colorloss ? "enabled" : "disabled");
    myOSystem.frameBuffer().showMessage(message);
  }
  else
    myOSystem.frameBuffer().showMessage(
      "PAL color-loss not available in non PAL modes");
}

// - - - - - - - - - - - - - - - - - - - - - - - - - - - - - - - - - - - - - -
void Console::enableColorLoss(bool state)
{
  myTIA->enableColorLoss(state);
}

// - - - - - - - - - - - - - - - - - - - - - - - - - - - - - - - - - - - - - -
void Console::togglePalette()
{
  string palette, message;
  palette = myOSystem.settings().getString("palette");

  if(palette == "standard")       // switch to z26
  {
    palette = "z26";
    message = "Z26 palette";
  }
  else if(palette == "z26")       // switch to user or standard
  {
    // If we have a user-defined palette, it will come next in
    // the sequence; otherwise loop back to the standard one
    if(myUserPaletteDefined)
    {
      palette = "user";
      message = "User-defined palette";
    }
    else
    {
      palette = "standard";
      message = "Standard Stella palette";
    }
  }
  else if(palette == "user")  // switch to standard
  {
    palette = "standard";
    message = "Standard Stella palette";
  }
  else  // switch to standard mode if we get this far
  {
    palette = "standard";
    message = "Standard Stella palette";
  }

  myOSystem.settings().setValue("palette", palette);
  myOSystem.frameBuffer().showMessage(message);

  setPalette(palette);
}

// - - - - - - - - - - - - - - - - - - - - - - - - - - - - - - - - - - - - - -
void Console::setPalette(const string& type)
{
  // Look at all the palettes, since we don't know which one is
  // currently active
  static uInt32* palettes[3][3] = {
    { &ourNTSCPalette[0],     &ourPALPalette[0],     &ourSECAMPalette[0]     },
    { &ourNTSCPaletteZ26[0],  &ourPALPaletteZ26[0],  &ourSECAMPaletteZ26[0]  },
    { &ourUserNTSCPalette[0], &ourUserPALPalette[0], &ourUserSECAMPalette[0] }
  };

  // See which format we should be using
  int paletteNum = 0;
  if(type == "standard")
    paletteNum = 0;
  else if(type == "z26")
    paletteNum = 1;
  else if(type == "user" && myUserPaletteDefined)
    paletteNum = 2;

  // Now consider the current display format
  const uInt32* palette =
    (myDisplayFormat.compare(0, 3, "PAL") == 0)   ? palettes[paletteNum][1] :
    (myDisplayFormat.compare(0, 5, "SECAM") == 0) ? palettes[paletteNum][2] :
     palettes[paletteNum][0];

  myOSystem.frameBuffer().setPalette(palette);
}

// - - - - - - - - - - - - - - - - - - - - - - - - - - - - - - - - - - - - - -
void Console::togglePhosphor()
{
  if(myOSystem.frameBuffer().tiaSurface().phosphorEnabled())
  {
    myProperties.set(Display_Phosphor, "No");
    myOSystem.frameBuffer().tiaSurface().enablePhosphor(false);
    myOSystem.frameBuffer().showMessage("Phosphor effect disabled");
  }
  else
  {
    myProperties.set(Display_Phosphor, "Yes");
    myOSystem.frameBuffer().tiaSurface().enablePhosphor(true);
    myOSystem.frameBuffer().showMessage("Phosphor effect enabled");
  }
}

// - - - - - - - - - - - - - - - - - - - - - - - - - - - - - - - - - - - - - -
void Console::changePhosphor(int direction)
{
  int blend = atoi(myProperties.get(Display_PPBlend).c_str());

  if(myOSystem.frameBuffer().tiaSurface().phosphorEnabled())
  {
    if(direction == +1)       // increase blend
    {
      if(blend >= 100)
      {
        myOSystem.frameBuffer().showMessage("Phosphor blend at maximum");
        return;
      }
      else
        blend = std::min(blend+2, 100);
    }
    else if(direction == -1)  // decrease blend
    {
      if(blend <= 2)
      {
        myOSystem.frameBuffer().showMessage("Phosphor blend at minimum");
        return;
      }
      else
        blend = std::max(blend-2, 0);
    }
    else
      return;

    ostringstream val;
    val << blend;
    myProperties.set(Display_PPBlend, val.str());
    myOSystem.frameBuffer().showMessage("Phosphor blend " + val.str());
    myOSystem.frameBuffer().tiaSurface().enablePhosphor(true, blend);
  }
  else
    myOSystem.frameBuffer().showMessage("Phosphor effect disabled");
}

// - - - - - - - - - - - - - - - - - - - - - - - - - - - - - - - - - - - - - -
void Console::setProperties(const Properties& props)
{
  myProperties = props;
}

// - - - - - - - - - - - - - - - - - - - - - - - - - - - - - - - - - - - - - -
FBInitStatus Console::initializeVideo(bool full)
{
  FBInitStatus fbstatus = FBInitStatus::Success;

  if(full)
  {
    bool devSettings = myOSystem.settings().getBool("dev.settings");
    const string& title = string("Stella ") + STELLA_VERSION +
                   ": \"" + myProperties.get(Cartridge_Name) + "\"";
    fbstatus = myOSystem.frameBuffer().createDisplay(title,
                 myTIA->width() << 1, myTIA->height());
    if(fbstatus != FBInitStatus::Success)
      return fbstatus;

    myOSystem.frameBuffer().showFrameStats(
      myOSystem.settings().getBool(devSettings ? "dev.stats" : "plr.stats"));
    generateColorLossPalette();
  }
  setPalette(myOSystem.settings().getString("palette"));

  return fbstatus;
}

// - - - - - - - - - - - - - - - - - - - - - - - - - - - - - - - - - - - - - -
void Console::initializeAudio()
{
  myOSystem.sound().close();

  myEmulationTiming
    .updatePlaybackRate(myOSystem.sound().getSampleRate())
    .updatePlaybackPeriod(myOSystem.sound().getFragmentSize())
    .updateAudioQueueExtraFragments(myAudioSettings.bufferSize())
    .updateAudioQueueHeadroom(myAudioSettings.headroom())
    .updateSpeedFactor(myOSystem.settings().getFloat("speed"));

  (cout << "sample rate: " << myOSystem.sound().getSampleRate() << std::endl).flush();
  (cout << "fragment size: " << myOSystem.sound().getFragmentSize() << std::endl).flush();
  (cout << "prebuffer fragment count: " << myEmulationTiming.prebufferFragmentCount() << std::endl).flush();

  createAudioQueue();
  myTIA->setAudioQueue(myAudioQueue);

  myOSystem.sound().open(myAudioQueue, &myEmulationTiming);
}

/* Original frying research and code by Fred Quimby.
   I've tried the following variations on this code:
   - Both OR and Exclusive OR instead of AND. This generally crashes the game
     without ever giving us realistic "fried" effects.
   - Loop only over the RIOT RAM. This still gave us frying-like effects, but
     it seemed harder to duplicate most effects. I have no idea why, but
     munging the TIA regs seems to have some effect (I'd think it wouldn't).

   Fred says he also tried mangling the PC and registers, but usually it'd just
   crash the game (e.g. black screen, no way out of it).

   It's definitely easier to get some effects (e.g. 255 lives in Battlezone)
   with this code than it is on a real console. My guess is that most "good"
   frying effects come from a RIOT location getting cleared to 0. Fred's
   code is more likely to accomplish this than frying a real console is...

   Until someone comes up with a more accurate way to emulate frying, I'm
   leaving this as Fred posted it.   -- B.
*/
// - - - - - - - - - - - - - - - - - - - - - - - - - - - - - - - - - - - - - -
void Console::fry() const
{
  for(int i = 0; i < 0x100; i += mySystem->randGenerator().next() % 4)
    mySystem->poke(i, mySystem->peek(i) & mySystem->randGenerator().next());
}

// - - - - - - - - - - - - - - - - - - - - - - - - - - - - - - - - - - - - - -
void Console::changeYStart(int direction)
{
  uInt32 ystart = myTIA->ystart();

  if(direction == +1)       // increase YStart
  {
    if(ystart >= TIAConstants::maxYStart)
    {
      myOSystem.frameBuffer().showMessage("YStart at maximum");
      return;
    }
    ystart++;
  }
  else if(direction == -1)  // decrease YStart
  {
    if (ystart == TIAConstants::minYStart && myAutodetectedYstart == 0) {
      myOSystem.frameBuffer().showMessage("Autodetected YStart not available");
      return;
    }

    if(ystart == TIAConstants::minYStart-1 && myAutodetectedYstart > 0)
    {
      myOSystem.frameBuffer().showMessage("YStart at minimum");
      return;
    }

    ystart--;
  }
  else
    return;

  ostringstream val;
  val << ystart;
  if(ystart == TIAConstants::minYStart-1)
    myOSystem.frameBuffer().showMessage("YStart autodetected");
  else
  {
    if(myAutodetectedYstart > 0 && myAutodetectedYstart == ystart)
    {
      // We've reached the auto-detect value, so reset
      myOSystem.frameBuffer().showMessage("YStart " + val.str() + " (Auto)");
      val.str("");
      val << TIAConstants::minYStart-1;
    }
    else
      myOSystem.frameBuffer().showMessage("YStart " + val.str());
  }

  myProperties.set(Display_YStart, val.str());
  myTIA->setYStart(ystart);
  myTIA->frameReset();
}

// - - - - - - - - - - - - - - - - - - - - - - - - - - - - - - - - - - - - - -
void Console::changeHeight(int direction)
{
  uInt32 height = myTIA->height();
  uInt32 dheight = myOSystem.frameBuffer().desktopSize().h;

  if(direction == +1)       // increase Height
  {
    height++;
    if(height > TIAConstants::maxViewableHeight || height > dheight)
    {
      myOSystem.frameBuffer().showMessage("Height at maximum");
      return;
    }
  }
  else if(direction == -1)  // decrease Height
  {
    height--;
    if(height < TIAConstants::minViewableHeight) height = 0;
  }
  else
    return;

  myTIA->setHeight(height);
  myTIA->frameReset();
  initializeVideo();  // takes care of refreshing the screen

  ostringstream val;
  val << height;
  myOSystem.frameBuffer().showMessage("Height " + val.str());
  myProperties.set(Display_Height, val.str());
}

// - - - - - - - - - - - - - - - - - - - - - - - - - - - - - - - - - - - - - -
void Console::setTIAProperties()
{
  uInt32 ystart = atoi(myProperties.get(Display_YStart).c_str());
  if(ystart != 0)
    ystart = BSPF::clamp(ystart, TIAConstants::minYStart, TIAConstants::maxYStart);
  uInt32 height = atoi(myProperties.get(Display_Height).c_str());
  if(height != 0)
    height = BSPF::clamp(height, TIAConstants::minViewableHeight, TIAConstants::maxViewableHeight);

  if(myDisplayFormat == "NTSC" || myDisplayFormat == "PAL60" ||
     myDisplayFormat == "SECAM60")
  {
    // Assume we've got ~262 scanlines (NTSC-like format)
    myTIA->setLayout(FrameLayout::ntsc);
  }
  else
  {
    // Assume we've got ~312 scanlines (PAL-like format)
    // PAL ROMs normally need at least 250 lines
    if (height != 0) height = std::max(height, 250u);

    myTIA->setLayout(FrameLayout::pal);
  }

  myTIA->setYStart(ystart != 0 ? ystart : myAutodetectedYstart);
  myTIA->setHeight(height);

  myEmulationTiming.updateFrameLayout(myTIA->frameLayout());
}

// - - - - - - - - - - - - - - - - - - - - - - - - - - - - - - - - - - - - - -
void Console::createAudioQueue()
{
  myAudioQueue = make_shared<AudioQueue>(
    myEmulationTiming.audioFragmentSize(),
    myEmulationTiming.audioQueueCapacity(),
    myProperties.get(Cartridge_Sound) == "STEREO"
  );
}

// - - - - - - - - - - - - - - - - - - - - - - - - - - - - - - - - - - - - - -
void Console::setControllers(const string& rommd5)
{
  // Check for CompuMate scheme; it is special in that a handler creates both
  // controllers for us, and associates them with the bankswitching class
  if(myCart->detectedType() == "CM")
  {
    myCMHandler = make_shared<CompuMate>(*this, myEvent, *mySystem);

    // A somewhat ugly bit of code that casts to CartridgeCM to
    // add the CompuMate, and then back again for the actual
    // Cartridge
    unique_ptr<CartridgeCM> cartcm(static_cast<CartridgeCM*>(myCart.release()));
    cartcm->setCompuMate(myCMHandler);
    myCart = std::move(cartcm);

    myLeftControl  = std::move(myCMHandler->leftController());
    myRightControl = std::move(myCMHandler->rightController());
  }
  else
  {
    // Setup the controllers based on properties
    const string& left  = myProperties.get(Controller_Left);
    const string& right = myProperties.get(Controller_Right);

    unique_ptr<Controller> leftC = getControllerPort(rommd5, left, Controller::Left),
      rightC = getControllerPort(rommd5, right, Controller::Right);

    // Swap the ports if necessary
    if(myProperties.get(Console_SwapPorts) == "NO")
    {
      myLeftControl = std::move(leftC);
      myRightControl = std::move(rightC);
    }
    else
    {
      myLeftControl = std::move(rightC);
      myRightControl = std::move(leftC);
    }
  }

  myTIA->bindToControllers();
}

// - - - - - - - - - - - - - - - - - - - - - - - - - - - - - - - - - - - - - -
unique_ptr<Controller> Console::getControllerPort(const string& rommd5,
    const string& controllerName, Controller::Jack port)
{
  unique_ptr<Controller> controller = std::move(myLeftControl);

  if(controllerName == "JOYSTICK")
  {
    // Already created in c'tor
    // We save some time by not looking at all the other types
    if(!controller)
      controller = make_unique<Joystick>(port, myEvent, *mySystem);
  }
  else if(controllerName == "BOOSTERGRIP")
  {
    controller = make_unique<BoosterGrip>(port, myEvent, *mySystem);
  }
  else if(controllerName == "DRIVING")
  {
    controller = make_unique<Driving>(port, myEvent, *mySystem);
  }
  else if((controllerName == "KEYBOARD") || (controllerName == "KEYPAD"))
  {
    controller = make_unique<Keyboard>(port, myEvent, *mySystem);
  }
  else if(BSPF::startsWithIgnoreCase(controllerName, "PADDLES"))
  {
    // Also check if we should swap the paddles plugged into a jack
    bool swapPaddles = myProperties.get(Controller_SwapPaddles) == "YES";
    bool swapAxis = false, swapDir = false;
    if(controllerName == "PADDLES_IAXIS")
      swapAxis = true;
    else if(controllerName == "PADDLES_IDIR")
      swapDir = true;
    else if(controllerName == "PADDLES_IAXDR")
      swapAxis = swapDir = true;
    controller = make_unique<Paddles>(port, myEvent, *mySystem,
                                      swapPaddles, swapAxis, swapDir);
  }
  else if(controllerName == "AMIGAMOUSE")
  {
    controller = make_unique<AmigaMouse>(port, myEvent, *mySystem);
  }
  else if(controllerName == "ATARIMOUSE")
  {
    controller = make_unique<AtariMouse>(port, myEvent, *mySystem);
  }
  else if(controllerName == "TRAKBALL")
  {
    controller = make_unique<TrakBall>(port, myEvent, *mySystem);
  }
  else if(controllerName == "ATARIVOX")
  {
    const string& nvramfile = myOSystem.nvramDir() + "atarivox_eeprom.dat";
    controller = make_unique<AtariVox>(port, myEvent,
        *mySystem, myOSystem.serialPort(),
        myOSystem.settings().getString("avoxport"), nvramfile);
  }
  else if(controllerName == "SAVEKEY")
  {
    const string& nvramfile = myOSystem.nvramDir() + "savekey_eeprom.dat";
    controller = make_unique<SaveKey>(port, myEvent, *mySystem,
                                      nvramfile);
  }
  else if(controllerName == "GENESIS")
  {
    controller = make_unique<Genesis>(port, myEvent, *mySystem);
  }
  else if(controllerName == "KIDVID")
  {
    controller = make_unique<KidVid>(port, myEvent, *mySystem, rommd5);
  }
  else if(controllerName == "MINDLINK")
  {
    controller = make_unique<MindLink>(port, myEvent, *mySystem);
  }
  else  // What else can we do?
    controller = make_unique<Joystick>(port, myEvent, *mySystem);

  return controller;
}

// - - - - - - - - - - - - - - - - - - - - - - - - - - - - - - - - - - - - - -
void Console::loadUserPalette()
{
  const string& palette = myOSystem.paletteFile();
  ifstream in(palette, std::ios::binary);
  if(!in)
    return;

  // Make sure the contains enough data for the NTSC, PAL and SECAM palettes
  // This means 128 colours each for NTSC and PAL, at 3 bytes per pixel
  // and 8 colours for SECAM at 3 bytes per pixel
  in.seekg(0, std::ios::end);
  std::streampos length = in.tellg();
  in.seekg(0, std::ios::beg);
  if(length < 128 * 3 * 2 + 8 * 3)
  {
    cerr << "ERROR: invalid palette file " << palette << endl;
    return;
  }

  // Now that we have valid data, create the user-defined palettes
  uInt8 pixbuf[3];  // Temporary buffer for one 24-bit pixel

  for(int i = 0; i < 128; i++)  // NTSC palette
  {
    in.read(reinterpret_cast<char*>(pixbuf), 3);
    uInt32 pixel = (int(pixbuf[0]) << 16) + (int(pixbuf[1]) << 8) + int(pixbuf[2]);
    ourUserNTSCPalette[(i<<1)] = pixel;
  }
  for(int i = 0; i < 128; i++)  // PAL palette
  {
    in.read(reinterpret_cast<char*>(pixbuf), 3);
    uInt32 pixel = (int(pixbuf[0]) << 16) + (int(pixbuf[1]) << 8) + int(pixbuf[2]);
    ourUserPALPalette[(i<<1)] = pixel;
  }

  uInt32 secam[16];  // All 8 24-bit pixels, plus 8 colorloss pixels
  for(int i = 0; i < 8; i++)    // SECAM palette
  {
    in.read(reinterpret_cast<char*>(pixbuf), 3);
    uInt32 pixel = (int(pixbuf[0]) << 16) + (int(pixbuf[1]) << 8) + int(pixbuf[2]);
    secam[(i<<1)]   = pixel;
    secam[(i<<1)+1] = 0;
  }
  uInt32* ptr = ourUserSECAMPalette;
  for(int i = 0; i < 16; ++i)
  {
    uInt32* s = secam;
    for(int j = 0; j < 16; ++j)
      *ptr++ = *s++;
  }

  myUserPaletteDefined = true;
}

// - - - - - - - - - - - - - - - - - - - - - - - - - - - - - - - - - - - - - -
void Console::generateColorLossPalette()
{
  // Look at all the palettes, since we don't know which one is
  // currently active
  uInt32* palette[9] = {
    &ourNTSCPalette[0],    &ourPALPalette[0],    &ourSECAMPalette[0],
    &ourNTSCPaletteZ26[0], &ourPALPaletteZ26[0], &ourSECAMPaletteZ26[0],
    nullptr, nullptr, nullptr
  };
  if(myUserPaletteDefined)
  {
    palette[6] = &ourUserNTSCPalette[0];
    palette[7] = &ourUserPALPalette[0];
    palette[8] = &ourUserSECAMPalette[0];
  }

  for(int i = 0; i < 9; ++i)
  {
    if(palette[i] == nullptr)
      continue;

    // Fill the odd numbered palette entries with gray values (calculated
    // using the standard RGB -> grayscale conversion formula)
    for(int j = 0; j < 128; ++j)
    {
      uInt32 pixel = palette[i][(j<<1)];
      uInt8 r = (pixel >> 16) & 0xff;
      uInt8 g = (pixel >> 8)  & 0xff;
      uInt8 b = (pixel >> 0)  & 0xff;
      uInt8 sum = uInt8((r * 0.2989) + (g * 0.5870) + (b * 0.1140));
      palette[i][(j<<1)+1] = (sum << 16) + (sum << 8) + sum;
    }
  }
}

// - - - - - - - - - - - - - - - - - - - - - - - - - - - - - - - - - - - - - -
float Console::getFramerate() const
{
  return myTIA->frameBufferFrameRate();
}

// - - - - - - - - - - - - - - - - - - - - - - - - - - - - - - - - - - - - - -
void Console::toggleTIABit(TIABit bit, const string& bitname, bool show) const
{
  bool result = myTIA->toggleBit(bit);
  string message = bitname + (result ? " enabled" : " disabled");
  myOSystem.frameBuffer().showMessage(message);
}

// - - - - - - - - - - - - - - - - - - - - - - - - - - - - - - - - - - - - - -
void Console::toggleBits() const
{
  bool enabled = myTIA->toggleBits();
  string message = string("TIA bits") + (enabled ? " enabled" : " disabled");
  myOSystem.frameBuffer().showMessage(message);
}

// - - - - - - - - - - - - - - - - - - - - - - - - - - - - - - - - - - - - - -
void Console::toggleTIACollision(TIABit bit, const string& bitname, bool show) const
{
  bool result = myTIA->toggleCollision(bit);
  string message = bitname + (result ? " collision enabled" : " collision disabled");
  myOSystem.frameBuffer().showMessage(message);
}

// - - - - - - - - - - - - - - - - - - - - - - - - - - - - - - - - - - - - - -
void Console::toggleCollisions() const
{
  bool enabled = myTIA->toggleCollisions();
  string message = string("TIA collisions") + (enabled ? " enabled" : " disabled");
  myOSystem.frameBuffer().showMessage(message);
}

// - - - - - - - - - - - - - - - - - - - - - - - - - - - - - - - - - - - - - -
void Console::toggleFixedColors() const
{
  if(myTIA->toggleFixedColors())
    myOSystem.frameBuffer().showMessage("Fixed debug colors enabled");
  else
    myOSystem.frameBuffer().showMessage("Fixed debug colors disabled");
}

// - - - - - - - - - - - - - - - - - - - - - - - - - - - - - - - - - - - - - -
void Console::toggleJitter() const
{
  bool enabled = myTIA->toggleJitter();
  string message = string("TV scanline jitter") + (enabled ? " enabled" : " disabled");
  myOSystem.frameBuffer().showMessage(message);
}

// - - - - - - - - - - - - - - - - - - - - - - - - - - - - - - - - - - - - - -
void Console::attachDebugger(Debugger& dbg)
{
#ifdef DEBUGGER_SUPPORT
//  myOSystem.createDebugger(*this);
  mySystem->m6502().attach(dbg);
#endif
}

// - - - - - - - - - - - - - - - - - - - - - - - - - - - - - - - - - - - - - -
void Console::stateChanged(EventHandlerState state)
{
  // For now, only the CompuMate cares about state changes
  if(myCMHandler)
    myCMHandler->enableKeyHandling(state == EventHandlerState::EMULATION);
}

// - - - - - - - - - - - - - - - - - - - - - - - - - - - - - - - - - - - - - -
uInt32 Console::ourNTSCPalette[256] = {
  0x000000, 0, 0x4a4a4a, 0, 0x6f6f6f, 0, 0x8e8e8e, 0,
  0xaaaaaa, 0, 0xc0c0c0, 0, 0xd6d6d6, 0, 0xececec, 0,
  0x484800, 0, 0x69690f, 0, 0x86861d, 0, 0xa2a22a, 0,
  0xbbbb35, 0, 0xd2d240, 0, 0xe8e84a, 0, 0xfcfc54, 0,
  0x7c2c00, 0, 0x904811, 0, 0xa26221, 0, 0xb47a30, 0,
  0xc3903d, 0, 0xd2a44a, 0, 0xdfb755, 0, 0xecc860, 0,
  0x901c00, 0, 0xa33915, 0, 0xb55328, 0, 0xc66c3a, 0,
  0xd5824a, 0, 0xe39759, 0, 0xf0aa67, 0, 0xfcbc74, 0,
  0x940000, 0, 0xa71a1a, 0, 0xb83232, 0, 0xc84848, 0,
  0xd65c5c, 0, 0xe46f6f, 0, 0xf08080, 0, 0xfc9090, 0,
  0x840064, 0, 0x97197a, 0, 0xa8308f, 0, 0xb846a2, 0,
  0xc659b3, 0, 0xd46cc3, 0, 0xe07cd2, 0, 0xec8ce0, 0,
  0x500084, 0, 0x68199a, 0, 0x7d30ad, 0, 0x9246c0, 0,
  0xa459d0, 0, 0xb56ce0, 0, 0xc57cee, 0, 0xd48cfc, 0,
  0x140090, 0, 0x331aa3, 0, 0x4e32b5, 0, 0x6848c6, 0,
  0x7f5cd5, 0, 0x956fe3, 0, 0xa980f0, 0, 0xbc90fc, 0,
  0x000094, 0, 0x181aa7, 0, 0x2d32b8, 0, 0x4248c8, 0,
  0x545cd6, 0, 0x656fe4, 0, 0x7580f0, 0, 0x8490fc, 0,
  0x001c88, 0, 0x183b9d, 0, 0x2d57b0, 0, 0x4272c2, 0,
  0x548ad2, 0, 0x65a0e1, 0, 0x75b5ef, 0, 0x84c8fc, 0,
  0x003064, 0, 0x185080, 0, 0x2d6d98, 0, 0x4288b0, 0,
  0x54a0c5, 0, 0x65b7d9, 0, 0x75cceb, 0, 0x84e0fc, 0,
  0x004030, 0, 0x18624e, 0, 0x2d8169, 0, 0x429e82, 0,
  0x54b899, 0, 0x65d1ae, 0, 0x75e7c2, 0, 0x84fcd4, 0,
  0x004400, 0, 0x1a661a, 0, 0x328432, 0, 0x48a048, 0,
  0x5cba5c, 0, 0x6fd26f, 0, 0x80e880, 0, 0x90fc90, 0,
  0x143c00, 0, 0x355f18, 0, 0x527e2d, 0, 0x6e9c42, 0,
  0x87b754, 0, 0x9ed065, 0, 0xb4e775, 0, 0xc8fc84, 0,
  0x303800, 0, 0x505916, 0, 0x6d762b, 0, 0x88923e, 0,
  0xa0ab4f, 0, 0xb7c25f, 0, 0xccd86e, 0, 0xe0ec7c, 0,
  0x482c00, 0, 0x694d14, 0, 0x866a26, 0, 0xa28638, 0,
  0xbb9f47, 0, 0xd2b656, 0, 0xe8cc63, 0, 0xfce070, 0
};

// - - - - - - - - - - - - - - - - - - - - - - - - - - - - - - - - - - - - - -
uInt32 Console::ourPALPalette[256] = {
  0x000000, 0, 0x121212, 0, 0x242424, 0, 0x484848, 0, // 180 0
  0x6c6c6c, 0, 0x909090, 0, 0xb4b4b4, 0, 0xd8d8d8, 0, // was 0x111111..0xcccccc
  0x000000, 0, 0x121212, 0, 0x242424, 0, 0x484848, 0, // 198 1
  0x6c6c6c, 0, 0x909090, 0, 0xb4b4b4, 0, 0xd8d8d8, 0,
  0x1d0f00, 0, 0x3f2700, 0, 0x614900, 0, 0x836b01, 0, // 1b0 2
  0xa58d23, 0, 0xc7af45, 0, 0xe9d167, 0, 0xffe789, 0, // was ..0xfff389
  0x002400, 0, 0x004600, 0, 0x216800, 0, 0x438a07, 0, // 1c8 3
  0x65ac29, 0, 0x87ce4b, 0, 0xa9f06d, 0, 0xcbff8f, 0,
  0x340000, 0, 0x561400, 0, 0x783602, 0, 0x9a5824, 0, // 1e0 4
  0xbc7a46, 0, 0xde9c68, 0, 0xffbe8a, 0, 0xffd0ad, 0, // was ..0xffe0ac
  0x002700, 0, 0x004900, 0, 0x0c6b0c, 0, 0x2e8d2e, 0, // 1f8 5
  0x50af50, 0, 0x72d172, 0, 0x94f394, 0, 0xb6ffb6, 0,
  0x3d0008, 0, 0x610511, 0, 0x832733, 0, 0xa54955, 0, // 210 6
  0xc76b77, 0, 0xe98d99, 0, 0xffafbb, 0, 0xffd1d7, 0, // was 0x3f0000..0xffd1dd
  0x001e12, 0, 0x004228, 0, 0x046540, 0, 0x268762, 0, // 228 7
  0x48a984, 0, 0x6acba6, 0, 0x8cedc8, 0, 0xafffe0, 0, // was 0x002100, 0x00431e..0xaeffff
  0x300025, 0, 0x5f0047, 0, 0x811e69, 0, 0xa3408b, 0, // 240 8
  0xc562ad, 0, 0xe784cf, 0, 0xffa8ea, 0, 0xffc9f2, 0, // was ..0xffa6f1, 0xffc8ff
  0x001431, 0, 0x003653, 0, 0x0a5875, 0, 0x2c7a97, 0, // 258 9
  0x4e9cb9, 0, 0x70bedb, 0, 0x92e0fd, 0, 0xb4ffff, 0,
  0x2c0052, 0, 0x4e0074, 0, 0x701d96, 0, 0x923fb8, 0, // 270 a
  0xb461da, 0, 0xd683fc, 0, 0xe2a5ff, 0, 0xeec9ff, 0, // was ..0xf8a5ff, 0xffc7ff
  0x001759, 0, 0x00247c, 0, 0x1d469e, 0, 0x3f68c0, 0, // 288 b
  0x618ae2, 0, 0x83acff, 0, 0xa5ceff, 0, 0xc7f0ff, 0,
  0x12006d, 0, 0x34038f, 0, 0x5625b1, 0, 0x7847d3, 0, // 2a0 c
  0x9a69f5, 0, 0xb48cff, 0, 0xc9adff, 0, 0xe1d1ff, 0, // was ..0xbc8bff, 0xdeadff, 0xffcfff, 
  0x000070, 0, 0x161292, 0, 0x3834b4, 0, 0x5a56d6, 0, // 2b8 d
  0x7c78f8, 0, 0x9e9aff, 0, 0xc0bcff, 0, 0xe2deff, 0,
  0x000000, 0, 0x121212, 0, 0x242424, 0, 0x484848, 0, // 2d0 e
  0x6c6c6c, 0, 0x909090, 0, 0xb4b4b4, 0, 0xd8d8d8, 0,
  0x000000, 0, 0x121212, 0, 0x242424, 0, 0x484848, 0, // 2e8 f
  0x6c6c6c, 0, 0x909090, 0, 0xb4b4b4, 0, 0xd8d8d8, 0,
};

// - - - - - - - - - - - - - - - - - - - - - - - - - - - - - - - - - - - - - -
uInt32 Console::ourSECAMPalette[256] = {
  0x000000, 0, 0x2121ff, 0, 0xf03c79, 0, 0xff50ff, 0,
  0x7fff00, 0, 0x7fffff, 0, 0xffff3f, 0, 0xffffff, 0,
  0x000000, 0, 0x2121ff, 0, 0xf03c79, 0, 0xff50ff, 0,
  0x7fff00, 0, 0x7fffff, 0, 0xffff3f, 0, 0xffffff, 0,
  0x000000, 0, 0x2121ff, 0, 0xf03c79, 0, 0xff50ff, 0,
  0x7fff00, 0, 0x7fffff, 0, 0xffff3f, 0, 0xffffff, 0,
  0x000000, 0, 0x2121ff, 0, 0xf03c79, 0, 0xff50ff, 0,
  0x7fff00, 0, 0x7fffff, 0, 0xffff3f, 0, 0xffffff, 0,
  0x000000, 0, 0x2121ff, 0, 0xf03c79, 0, 0xff50ff, 0,
  0x7fff00, 0, 0x7fffff, 0, 0xffff3f, 0, 0xffffff, 0,
  0x000000, 0, 0x2121ff, 0, 0xf03c79, 0, 0xff50ff, 0,
  0x7fff00, 0, 0x7fffff, 0, 0xffff3f, 0, 0xffffff, 0,
  0x000000, 0, 0x2121ff, 0, 0xf03c79, 0, 0xff50ff, 0,
  0x7fff00, 0, 0x7fffff, 0, 0xffff3f, 0, 0xffffff, 0,
  0x000000, 0, 0x2121ff, 0, 0xf03c79, 0, 0xff50ff, 0,
  0x7fff00, 0, 0x7fffff, 0, 0xffff3f, 0, 0xffffff, 0,
  0x000000, 0, 0x2121ff, 0, 0xf03c79, 0, 0xff50ff, 0,
  0x7fff00, 0, 0x7fffff, 0, 0xffff3f, 0, 0xffffff, 0,
  0x000000, 0, 0x2121ff, 0, 0xf03c79, 0, 0xff50ff, 0,
  0x7fff00, 0, 0x7fffff, 0, 0xffff3f, 0, 0xffffff, 0,
  0x000000, 0, 0x2121ff, 0, 0xf03c79, 0, 0xff50ff, 0,
  0x7fff00, 0, 0x7fffff, 0, 0xffff3f, 0, 0xffffff, 0,
  0x000000, 0, 0x2121ff, 0, 0xf03c79, 0, 0xff50ff, 0,
  0x7fff00, 0, 0x7fffff, 0, 0xffff3f, 0, 0xffffff, 0,
  0x000000, 0, 0x2121ff, 0, 0xf03c79, 0, 0xff50ff, 0,
  0x7fff00, 0, 0x7fffff, 0, 0xffff3f, 0, 0xffffff, 0,
  0x000000, 0, 0x2121ff, 0, 0xf03c79, 0, 0xff50ff, 0,
  0x7fff00, 0, 0x7fffff, 0, 0xffff3f, 0, 0xffffff, 0,
  0x000000, 0, 0x2121ff, 0, 0xf03c79, 0, 0xff50ff, 0,
  0x7fff00, 0, 0x7fffff, 0, 0xffff3f, 0, 0xffffff, 0,
  0x000000, 0, 0x2121ff, 0, 0xf03c79, 0, 0xff50ff, 0,
  0x7fff00, 0, 0x7fffff, 0, 0xffff3f, 0, 0xffffff, 0
};

// - - - - - - - - - - - - - - - - - - - - - - - - - - - - - - - - - - - - - -
uInt32 Console::ourNTSCPaletteZ26[256] = {
  0x000000, 0, 0x505050, 0, 0x646464, 0, 0x787878, 0,
  0x8c8c8c, 0, 0xa0a0a0, 0, 0xb4b4b4, 0, 0xc8c8c8, 0,
  0x445400, 0, 0x586800, 0, 0x6c7c00, 0, 0x809000, 0,
  0x94a414, 0, 0xa8b828, 0, 0xbccc3c, 0, 0xd0e050, 0,
  0x673900, 0, 0x7b4d00, 0, 0x8f6100, 0, 0xa37513, 0,
  0xb78927, 0, 0xcb9d3b, 0, 0xdfb14f, 0, 0xf3c563, 0,
  0x7b2504, 0, 0x8f3918, 0, 0xa34d2c, 0, 0xb76140, 0,
  0xcb7554, 0, 0xdf8968, 0, 0xf39d7c, 0, 0xffb190, 0,
  0x7d122c, 0, 0x912640, 0, 0xa53a54, 0, 0xb94e68, 0,
  0xcd627c, 0, 0xe17690, 0, 0xf58aa4, 0, 0xff9eb8, 0,
  0x730871, 0, 0x871c85, 0, 0x9b3099, 0, 0xaf44ad, 0,
  0xc358c1, 0, 0xd76cd5, 0, 0xeb80e9, 0, 0xff94fd, 0,
  0x5d0b92, 0, 0x711fa6, 0, 0x8533ba, 0, 0x9947ce, 0,
  0xad5be2, 0, 0xc16ff6, 0, 0xd583ff, 0, 0xe997ff, 0,
  0x401599, 0, 0x5429ad, 0, 0x683dc1, 0, 0x7c51d5, 0,
  0x9065e9, 0, 0xa479fd, 0, 0xb88dff, 0, 0xcca1ff, 0,
  0x252593, 0, 0x3939a7, 0, 0x4d4dbb, 0, 0x6161cf, 0,
  0x7575e3, 0, 0x8989f7, 0, 0x9d9dff, 0, 0xb1b1ff, 0,
  0x0f3480, 0, 0x234894, 0, 0x375ca8, 0, 0x4b70bc, 0,
  0x5f84d0, 0, 0x7398e4, 0, 0x87acf8, 0, 0x9bc0ff, 0,
  0x04425a, 0, 0x18566e, 0, 0x2c6a82, 0, 0x407e96, 0,
  0x5492aa, 0, 0x68a6be, 0, 0x7cbad2, 0, 0x90cee6, 0,
  0x044f30, 0, 0x186344, 0, 0x2c7758, 0, 0x408b6c, 0,
  0x549f80, 0, 0x68b394, 0, 0x7cc7a8, 0, 0x90dbbc, 0,
  0x0f550a, 0, 0x23691e, 0, 0x377d32, 0, 0x4b9146, 0,
  0x5fa55a, 0, 0x73b96e, 0, 0x87cd82, 0, 0x9be196, 0,
  0x1f5100, 0, 0x336505, 0, 0x477919, 0, 0x5b8d2d, 0,
  0x6fa141, 0, 0x83b555, 0, 0x97c969, 0, 0xabdd7d, 0,
  0x344600, 0, 0x485a00, 0, 0x5c6e14, 0, 0x708228, 0,
  0x84963c, 0, 0x98aa50, 0, 0xacbe64, 0, 0xc0d278, 0,
  0x463e00, 0, 0x5a5205, 0, 0x6e6619, 0, 0x827a2d, 0,
  0x968e41, 0, 0xaaa255, 0, 0xbeb669, 0, 0xd2ca7d, 0
};

// - - - - - - - - - - - - - - - - - - - - - - - - - - - - - - - - - - - - - -
uInt32 Console::ourPALPaletteZ26[256] = {
  0x000000, 0, 0x4c4c4c, 0, 0x606060, 0, 0x747474, 0,
  0x888888, 0, 0x9c9c9c, 0, 0xb0b0b0, 0, 0xc4c4c4, 0,
  0x000000, 0, 0x4c4c4c, 0, 0x606060, 0, 0x747474, 0,
  0x888888, 0, 0x9c9c9c, 0, 0xb0b0b0, 0, 0xc4c4c4, 0,
  0x533a00, 0, 0x674e00, 0, 0x7b6203, 0, 0x8f7617, 0,
  0xa38a2b, 0, 0xb79e3f, 0, 0xcbb253, 0, 0xdfc667, 0,
  0x1b5800, 0, 0x2f6c00, 0, 0x438001, 0, 0x579415, 0,
  0x6ba829, 0, 0x7fbc3d, 0, 0x93d051, 0, 0xa7e465, 0,
  0x6a2900, 0, 0x7e3d12, 0, 0x925126, 0, 0xa6653a, 0,
  0xba794e, 0, 0xce8d62, 0, 0xe2a176, 0, 0xf6b58a, 0,
  0x075b00, 0, 0x1b6f11, 0, 0x2f8325, 0, 0x439739, 0,
  0x57ab4d, 0, 0x6bbf61, 0, 0x7fd375, 0, 0x93e789, 0,
  0x741b2f, 0, 0x882f43, 0, 0x9c4357, 0, 0xb0576b, 0,
  0xc46b7f, 0, 0xd87f93, 0, 0xec93a7, 0, 0xffa7bb, 0,
  0x00572e, 0, 0x106b42, 0, 0x247f56, 0, 0x38936a, 0,
  0x4ca77e, 0, 0x60bb92, 0, 0x74cfa6, 0, 0x88e3ba, 0,
  0x6d165f, 0, 0x812a73, 0, 0x953e87, 0, 0xa9529b, 0,
  0xbd66af, 0, 0xd17ac3, 0, 0xe58ed7, 0, 0xf9a2eb, 0,
  0x014c5e, 0, 0x156072, 0, 0x297486, 0, 0x3d889a, 0,
  0x519cae, 0, 0x65b0c2, 0, 0x79c4d6, 0, 0x8dd8ea, 0,
  0x5f1588, 0, 0x73299c, 0, 0x873db0, 0, 0x9b51c4, 0,
  0xaf65d8, 0, 0xc379ec, 0, 0xd78dff, 0, 0xeba1ff, 0,
  0x123b87, 0, 0x264f9b, 0, 0x3a63af, 0, 0x4e77c3, 0,
  0x628bd7, 0, 0x769feb, 0, 0x8ab3ff, 0, 0x9ec7ff, 0,
  0x451e9d, 0, 0x5932b1, 0, 0x6d46c5, 0, 0x815ad9, 0,
  0x956eed, 0, 0xa982ff, 0, 0xbd96ff, 0, 0xd1aaff, 0,
  0x2a2b9e, 0, 0x3e3fb2, 0, 0x5253c6, 0, 0x6667da, 0,
  0x7a7bee, 0, 0x8e8fff, 0, 0xa2a3ff, 0, 0xb6b7ff, 0,
  0x000000, 0, 0x4c4c4c, 0, 0x606060, 0, 0x747474, 0,
  0x888888, 0, 0x9c9c9c, 0, 0xb0b0b0, 0, 0xc4c4c4, 0,
  0x000000, 0, 0x4c4c4c, 0, 0x606060, 0, 0x747474, 0,
  0x888888, 0, 0x9c9c9c, 0, 0xb0b0b0, 0, 0xc4c4c4, 0
};

// - - - - - - - - - - - - - - - - - - - - - - - - - - - - - - - - - - - - - -
uInt32 Console::ourSECAMPaletteZ26[256] = {
  0x000000, 0, 0x2121ff, 0, 0xf03c79, 0, 0xff3cff, 0,
  0x7fff00, 0, 0x7fffff, 0, 0xffff3f, 0, 0xffffff, 0,
  0x000000, 0, 0x2121ff, 0, 0xf03c79, 0, 0xff3cff, 0,
  0x7fff00, 0, 0x7fffff, 0, 0xffff3f, 0, 0xffffff, 0,
  0x000000, 0, 0x2121ff, 0, 0xf03c79, 0, 0xff3cff, 0,
  0x7fff00, 0, 0x7fffff, 0, 0xffff3f, 0, 0xffffff, 0,
  0x000000, 0, 0x2121ff, 0, 0xf03c79, 0, 0xff3cff, 0,
  0x7fff00, 0, 0x7fffff, 0, 0xffff3f, 0, 0xffffff, 0,
  0x000000, 0, 0x2121ff, 0, 0xf03c79, 0, 0xff3cff, 0,
  0x7fff00, 0, 0x7fffff, 0, 0xffff3f, 0, 0xffffff, 0,
  0x000000, 0, 0x2121ff, 0, 0xf03c79, 0, 0xff3cff, 0,
  0x7fff00, 0, 0x7fffff, 0, 0xffff3f, 0, 0xffffff, 0,
  0x000000, 0, 0x2121ff, 0, 0xf03c79, 0, 0xff3cff, 0,
  0x7fff00, 0, 0x7fffff, 0, 0xffff3f, 0, 0xffffff, 0,
  0x000000, 0, 0x2121ff, 0, 0xf03c79, 0, 0xff3cff, 0,
  0x7fff00, 0, 0x7fffff, 0, 0xffff3f, 0, 0xffffff, 0,
  0x000000, 0, 0x2121ff, 0, 0xf03c79, 0, 0xff3cff, 0,
  0x7fff00, 0, 0x7fffff, 0, 0xffff3f, 0, 0xffffff, 0,
  0x000000, 0, 0x2121ff, 0, 0xf03c79, 0, 0xff3cff, 0,
  0x7fff00, 0, 0x7fffff, 0, 0xffff3f, 0, 0xffffff, 0,
  0x000000, 0, 0x2121ff, 0, 0xf03c79, 0, 0xff3cff, 0,
  0x7fff00, 0, 0x7fffff, 0, 0xffff3f, 0, 0xffffff, 0,
  0x000000, 0, 0x2121ff, 0, 0xf03c79, 0, 0xff3cff, 0,
  0x7fff00, 0, 0x7fffff, 0, 0xffff3f, 0, 0xffffff, 0,
  0x000000, 0, 0x2121ff, 0, 0xf03c79, 0, 0xff3cff, 0,
  0x7fff00, 0, 0x7fffff, 0, 0xffff3f, 0, 0xffffff, 0,
  0x000000, 0, 0x2121ff, 0, 0xf03c79, 0, 0xff3cff, 0,
  0x7fff00, 0, 0x7fffff, 0, 0xffff3f, 0, 0xffffff, 0,
  0x000000, 0, 0x2121ff, 0, 0xf03c79, 0, 0xff3cff, 0,
  0x7fff00, 0, 0x7fffff, 0, 0xffff3f, 0, 0xffffff, 0,
  0x000000, 0, 0x2121ff, 0, 0xf03c79, 0, 0xff3cff, 0,
  0x7fff00, 0, 0x7fffff, 0, 0xffff3f, 0, 0xffffff, 0
};

// - - - - - - - - - - - - - - - - - - - - - - - - - - - - - - - - - - - - - -
uInt32 Console::ourUserNTSCPalette[256]  = { 0 }; // filled from external file

// - - - - - - - - - - - - - - - - - - - - - - - - - - - - - - - - - - - - - -
uInt32 Console::ourUserPALPalette[256]   = { 0 }; // filled from external file

// - - - - - - - - - - - - - - - - - - - - - - - - - - - - - - - - - - - - - -
uInt32 Console::ourUserSECAMPalette[256] = { 0 }; // filled from external file<|MERGE_RESOLUTION|>--- conflicted
+++ resolved
@@ -378,7 +378,6 @@
   }
   myProperties.set(Display_Format, saveformat);
 
-<<<<<<< HEAD
   myConsoleInfo.DisplayFormat = myDisplayFormat + autodetected;
 
   if(reset)
@@ -387,14 +386,8 @@
     setTIAProperties();
     myTIA->frameReset();
     initializeVideo();  // takes care of refreshing the screen
-  }
-=======
-  setPalette(myOSystem.settings().getString("palette"));
-  setTIAProperties();
-  myTIA->frameReset();
-  initializeVideo();  // takes care of refreshing the screen
-  initializeAudio(); // ensure that audio synthesis is set up to match emulation speed
->>>>>>> 1c93fce6
+    initializeAudio(); // ensure that audio synthesis is set up to match emulation speed
+  }
 
   myOSystem.frameBuffer().showMessage(message);
 
@@ -1113,7 +1106,7 @@
   0x001759, 0, 0x00247c, 0, 0x1d469e, 0, 0x3f68c0, 0, // 288 b
   0x618ae2, 0, 0x83acff, 0, 0xa5ceff, 0, 0xc7f0ff, 0,
   0x12006d, 0, 0x34038f, 0, 0x5625b1, 0, 0x7847d3, 0, // 2a0 c
-  0x9a69f5, 0, 0xb48cff, 0, 0xc9adff, 0, 0xe1d1ff, 0, // was ..0xbc8bff, 0xdeadff, 0xffcfff, 
+  0x9a69f5, 0, 0xb48cff, 0, 0xc9adff, 0, 0xe1d1ff, 0, // was ..0xbc8bff, 0xdeadff, 0xffcfff,
   0x000070, 0, 0x161292, 0, 0x3834b4, 0, 0x5a56d6, 0, // 2b8 d
   0x7c78f8, 0, 0x9e9aff, 0, 0xc0bcff, 0, 0xe2deff, 0,
   0x000000, 0, 0x121212, 0, 0x242424, 0, 0x484848, 0, // 2d0 e
