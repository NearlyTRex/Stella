//============================================================================
//
// MM     MM  6666  555555  0000   2222
// MMMM MMMM 66  66 55     00  00 22  22
// MM MMM MM 66     55     00  00     22
// MM  M  MM 66666  55555  00  00  22222  --  "A 6502 Microprocessor Emulator"
// MM     MM 66  66     55 00  00 22
// MM     MM 66  66 55  55 00  00 22
// MM     MM  6666   5555   0000  222222
//
// Copyright (c) 1995-2018 by Bradford W. Mott, Stephen Anthony
// and the Stella Team
//
// See the file "License.txt" for information on usage and redistribution of
// this file, and for a DISCLAIMER OF ALL WARRANTIES.
//============================================================================

#ifdef DEBUGGER_SUPPORT
  #include "Debugger.hxx"
  #include "Expression.hxx"
  #include "CartDebug.hxx"
  #include "PackedBitArray.hxx"
  #include "Base.hxx"

  // Flags for disassembly types
  #define DISASM_CODE  CartDebug::CODE
//   #define DISASM_GFX   CartDebug::GFX  // TODO - uncomment when needed
//   #define DISASM_PGFX  CartDebug::PGFX // TODO - uncomment when needed
  #define DISASM_DATA  CartDebug::DATA
//   #define DISASM_ROW   CartDebug::ROW  // TODO - uncomment when needed
  #define DISASM_WRITE CartDebug::WRITE
  #define DISASM_NONE  0
#else
  // Flags for disassembly types
  #define DISASM_CODE  0
//   #define DISASM_GFX   0   // TODO - uncomment when needed
//   #define DISASM_PGFX  0   // TODO - uncomment when needed
  #define DISASM_DATA  0
//   #define DISASM_ROW   0   // TODO - uncomment when needed
  #define DISASM_NONE  0
  #define DISASM_WRITE 0
#endif
#include "Settings.hxx"
#include "Vec.hxx"

#include "TIA.hxx"
#include "M6532.hxx"
#include "System.hxx"
#include "M6502.hxx"
#include "DispatchResult.hxx"

// - - - - - - - - - - - - - - - - - - - - - - - - - - - - - - - - - - - - - -
M6502::M6502(const Settings& settings)
  : myExecutionStatus(0),
    mySystem(nullptr),
    mySettings(settings),
    A(0), X(0), Y(0), SP(0), IR(0), PC(0),
    N(false), V(false), B(false), D(false), I(false), notZ(false), C(false),
    icycles(0),
    myNumberOfDistinctAccesses(0),
    myLastAddress(0),
    myLastPeekAddress(0),
    myLastPokeAddress(0),
    myLastPeekBaseAddress(0),
    myLastPokeBaseAddress(0),
    myLastSrcAddressS(-1),
    myLastSrcAddressA(-1),
    myLastSrcAddressX(-1),
    myLastSrcAddressY(-1),
    myDataAddressForPoke(0),
    myOnHaltCallback(nullptr),
    myHaltRequested(false),
    myGhostReadsTrap(true),
    myStepStateByInstruction(false)
{
#ifdef DEBUGGER_SUPPORT
  myDebugger = nullptr;
  myJustHitReadTrapFlag = myJustHitWriteTrapFlag = false;
#endif
}

// - - - - - - - - - - - - - - - - - - - - - - - - - - - - - - - - - - - - - -
void M6502::install(System& system)
{
  // Remember which system I'm installed in
  mySystem = &system;
}

// - - - - - - - - - - - - - - - - - - - - - - - - - - - - - - - - - - - - - -
void M6502::reset()
{
  // Clear the execution status flags
  myExecutionStatus = 0;

  // Set registers to random or default values
  bool devSettings = mySettings.getBool("dev.settings");
  const string& cpurandom = mySettings.getString(devSettings ? "dev.cpurandom" : "plr.cpurandom");
  SP = BSPF::containsIgnoreCase(cpurandom, "S") ?
          mySystem->randGenerator().next() : 0xfd;
  A  = BSPF::containsIgnoreCase(cpurandom, "A") ?
          mySystem->randGenerator().next() : 0x00;
  X  = BSPF::containsIgnoreCase(cpurandom, "X") ?
          mySystem->randGenerator().next() : 0x00;
  Y  = BSPF::containsIgnoreCase(cpurandom, "Y") ?
          mySystem->randGenerator().next() : 0x00;
  PS(BSPF::containsIgnoreCase(cpurandom, "P") ?
          mySystem->randGenerator().next() : 0x20);

  icycles = 0;

  // Load PC from the reset vector
  PC = uInt16(mySystem->peek(0xfffc)) | (uInt16(mySystem->peek(0xfffd)) << 8);

  myLastAddress = myLastPeekAddress = myLastPokeAddress = myLastPeekBaseAddress = myLastPokeBaseAddress;
  myLastSrcAddressS = myLastSrcAddressA =
    myLastSrcAddressX = myLastSrcAddressY = -1;
  myDataAddressForPoke = 0;

  myHaltRequested = false;
  myGhostReadsTrap = mySettings.getBool("dbg.ghostreadstrap");
}

// - - - - - - - - - - - - - - - - - - - - - - - - - - - - - - - - - - - - - -
inline uInt8 M6502::peek(uInt16 address, uInt8 flags)
{
  handleHalt();

  ////////////////////////////////////////////////
  // TODO - move this logic directly into CartAR
  if(address != myLastAddress)
  {
    myNumberOfDistinctAccesses++;
    myLastAddress = address;
  }
  ////////////////////////////////////////////////
  mySystem->incrementCycles(SYSTEM_CYCLES_PER_CPU);
  icycles += SYSTEM_CYCLES_PER_CPU;
  uInt8 result = mySystem->peek(address, flags);
  myLastPeekAddress = address;

#ifdef DEBUGGER_SUPPORT
  if(myReadTraps.isInitialized() && myReadTraps.isSet(address)
     && (myGhostReadsTrap || flags != DISASM_NONE))
  {
    myLastPeekBaseAddress = myDebugger->getBaseAddress(myLastPeekAddress, true); // mirror handling
    int cond = evalCondTraps();
    if(cond > -1)
    {
      myJustHitReadTrapFlag = true;
      stringstream msg;
      msg << "RTrap" << (flags == DISASM_NONE ? "G[" : "[") << Common::Base::HEX2 << cond << "]"
        << (myTrapCondNames[cond].empty() ? ": " : "If: {" + myTrapCondNames[cond] + "} ");
      myHitTrapInfo.message = msg.str();
      myHitTrapInfo.address = address;
    }
  }
#endif  // DEBUGGER_SUPPORT

  return result;
}

// - - - - - - - - - - - - - - - - - - - - - - - - - - - - - - - - - - - - - -
inline void M6502::poke(uInt16 address, uInt8 value, uInt8 flags)
{
  ////////////////////////////////////////////////
  // TODO - move this logic directly into CartAR
  if(address != myLastAddress)
  {
    myNumberOfDistinctAccesses++;
    myLastAddress = address;
  }
  ////////////////////////////////////////////////
  mySystem->incrementCycles(SYSTEM_CYCLES_PER_CPU);
  icycles += SYSTEM_CYCLES_PER_CPU;
  mySystem->poke(address, value, flags);
  myLastPokeAddress = address;

#ifdef DEBUGGER_SUPPORT
  if(myWriteTraps.isInitialized() && myWriteTraps.isSet(address))
  {
    myLastPokeBaseAddress = myDebugger->getBaseAddress(myLastPokeAddress, false); // mirror handling
    int cond = evalCondTraps();
    if(cond > -1)
    {
      myJustHitWriteTrapFlag = true;
      stringstream msg;
      msg << "WTrap[" << Common::Base::HEX2 << cond << "]" << (myTrapCondNames[cond].empty() ? ": " : "If: {" + myTrapCondNames[cond] + "} ");
      myHitTrapInfo.message = msg.str();
      myHitTrapInfo.address = address;
    }
  }
#endif  // DEBUGGER_SUPPORT
}

// - - - - - - - - - - - - - - - - - - - - - - - - - - - - - - - - - - - - - -
void M6502::requestHalt()
{
  if (!myOnHaltCallback) throw runtime_error("onHaltCallback not configured");
  myHaltRequested = true;
}

// - - - - - - - - - - - - - - - - - - - - - - - - - - - - - - - - - - - - - -
inline void M6502::handleHalt()
{
  if (myHaltRequested) {
    myOnHaltCallback();
    myHaltRequested = false;
  }
}

// - - - - - - - - - - - - - - - - - - - - - - - - - - - - - - - - - - - - - -
void M6502::execute(uInt64 number, DispatchResult& result)
{
  _execute(number, result);

#ifdef DEBUGGER_SUPPORT
  // Debugger hack: this ensures that stepping a "STA WSYNC" will actually end at the
  // beginning of the next line (otherwise, the next instruction would be stepped in order for
  // the halt to take effect). This is safe because as we know that the next cycle will be a read
  // cycle anyway.
  handleHalt();
#endif

  // Make sure that the hardware state matches the current system clock. This is necessary
  // to maintain a consistent state for the debugger after stepping and to make sure
  // that audio samples are generated for the whole timeslice.
  mySystem->tia().updateEmulation();
  mySystem->m6532().updateEmulation();
}

// - - - - - - - - - - - - - - - - - - - - - - - - - - - - - - - - - - - - - -
bool M6502::execute(uInt64 number)
{
  DispatchResult result;

  execute(number, result);

  return result.isSuccess();
}

bool M6502::startDebugger(const string& message, int address, bool read) {
  handleHalt();

  mySystem->tia().updateEmulation();
  mySystem->m6532().updateEmulation();

  #ifndef DEBUGGER_SUPPORT
    return false;
  #endif

  if (!myDebugger) return false;

  return myDebugger->start(message, address, read);
}

// - - - - - - - - - - - - - - - - - - - - - - - - - - - - - - - - - - - - - -
inline void M6502::_execute(uInt64 cycles, DispatchResult& result)
{
  // Clear all of the execution status bits except for the fatal error bit
  myExecutionStatus &= FatalErrorBit;

#ifdef DEBUGGER_SUPPORT
  TIA& tia = mySystem->tia();
  M6532& riot = mySystem->m6532();
#endif

  uInt64 previousCycles = mySystem->cycles();
  uInt64 currentCycles = 0;

  // Loop until execution is stopped or a fatal error occurs
  for(;;)
  {
    while (!myExecutionStatus && currentCycles < cycles * SYSTEM_CYCLES_PER_CPU)
    {
  #ifdef DEBUGGER_SUPPORT
<<<<<<< HEAD
      // Don't break if we haven't actually executed anything yet
      if (currentCycles > 0) {
        if(myJustHitReadTrapFlag || myJustHitWriteTrapFlag)
        {
          bool read = myJustHitReadTrapFlag;
          myJustHitReadTrapFlag = myJustHitWriteTrapFlag = false;

          result.setDebugger(currentCycles, myHitTrapInfo.message, myHitTrapInfo.address, read);
          return;
        }

        if(myBreakPoints.isInitialized() && myBreakPoints.isSet(PC)) {
          result.setDebugger(currentCycles, "BP: ", PC);
          return;
        }

        int cond = evalCondBreaks();
        if(cond > -1)
        {
          stringstream msg;
          msg << "CBP[" << Common::Base::HEX2 << cond << "]: " << myCondBreakNames[cond];

          result.setDebugger(currentCycles, msg.str());
          return;
        }
=======
      if(myJustHitReadTrapFlag || myJustHitWriteTrapFlag)
      {
        bool read = myJustHitReadTrapFlag;
        myJustHitReadTrapFlag = myJustHitWriteTrapFlag = false;

        if (startDebugger(myHitTrapInfo.message, myHitTrapInfo.address, read)) return true;
      }

      if(myBreakPoints.isInitialized() && myBreakPoints.isSet(PC) && startDebugger("BP: ", PC))
        return true;

      int cond = evalCondBreaks();
      if(cond > -1)
      {
        stringstream msg;
        msg << "CBP[" << Common::Base::HEX2 << cond << "]: " << myCondBreakNames[cond];
        if (startDebugger(msg.str())) return true;
>>>>>>> d8178f54
      }

      int cond = evalCondSaveStates();
      if(cond > -1)
      {
        stringstream msg;
        msg << "conditional savestate [" << Common::Base::HEX2 << cond << "]";
        myDebugger->addState(msg.str());
      }
  #endif  // DEBUGGER_SUPPORT

      uInt16 operandAddress = 0, intermediateAddress = 0;
      uInt8 operand = 0;

      // Reset the peek/poke address pointers
      myLastPeekAddress = myLastPokeAddress = myDataAddressForPoke = 0;

      icycles = 0;
      // Fetch instruction at the program counter
      IR = peek(PC++, DISASM_CODE);  // This address represents a code section

      // Call code to execute the instruction
      switch(IR)
      {
        // 6502 instruction emulation is generated by an M4 macro file
        #include "M6502.ins"

        default:
          // Oops, illegal instruction executed so set fatal error flag
          myExecutionStatus |= FatalErrorBit;
      }

      currentCycles = (mySystem->cycles() - previousCycles);

  #ifdef DEBUGGER_SUPPORT
      if(myStepStateByInstruction)
      {
        // Check out M6502::execute for an explanation.
        handleHalt();

        tia.updateEmulation();
        riot.updateEmulation();
      }
  #endif
    }

    // See if we need to handle an interrupt
    if((myExecutionStatus & MaskableInterruptBit) ||
        (myExecutionStatus & NonmaskableInterruptBit))
    {
      // Yes, so handle the interrupt
      interruptHandler();
    }

    // See if execution has been stopped
    if(myExecutionStatus & StopExecutionBit)
    {
      // Yes, so answer that everything finished fine
      result.setOk(currentCycles);
      return;
    }

    // See if a fatal error has occured
    if(myExecutionStatus & FatalErrorBit)
    {
      // Yes, so answer that something when wrong
      result.setFatal(currentCycles + icycles);
      return;
    }

    // See if we've executed the specified number of instructions
    if (currentCycles >= cycles * SYSTEM_CYCLES_PER_CPU)
    {
      // Yes, so answer that everything finished fine
      result.setOk(currentCycles);
      return;
    }
  }
}

// - - - - - - - - - - - - - - - - - - - - - - - - - - - - - - - - - - - - - -
void M6502::interruptHandler()
{
  // Handle the interrupt
  if((myExecutionStatus & MaskableInterruptBit) && !I)
  {
    mySystem->incrementCycles(7 * SYSTEM_CYCLES_PER_CPU);
    mySystem->poke(0x0100 + SP--, (PC - 1) >> 8);
    mySystem->poke(0x0100 + SP--, (PC - 1) & 0x00ff);
    mySystem->poke(0x0100 + SP--, PS() & (~0x10));
    D = false;
    I = true;
    PC = uInt16(mySystem->peek(0xFFFE)) | (uInt16(mySystem->peek(0xFFFF)) << 8);
  }
  else if(myExecutionStatus & NonmaskableInterruptBit)
  {
    mySystem->incrementCycles(7 * SYSTEM_CYCLES_PER_CPU);
    mySystem->poke(0x0100 + SP--, (PC - 1) >> 8);
    mySystem->poke(0x0100 + SP--, (PC - 1) & 0x00ff);
    mySystem->poke(0x0100 + SP--, PS() & (~0x10));
    D = false;
    PC = uInt16(mySystem->peek(0xFFFA)) | (uInt16(mySystem->peek(0xFFFB)) << 8);
  }

  // Clear the interrupt bits in myExecutionStatus
  myExecutionStatus &= ~(MaskableInterruptBit | NonmaskableInterruptBit);
}

// - - - - - - - - - - - - - - - - - - - - - - - - - - - - - - - - - - - - - -
bool M6502::save(Serializer& out) const
{
  const string& CPU = name();

  try
  {
    out.putString(CPU);

    out.putByte(A);    // Accumulator
    out.putByte(X);    // X index register
    out.putByte(Y);    // Y index register
    out.putByte(SP);   // Stack Pointer
    out.putByte(IR);   // Instruction register
    out.putShort(PC);  // Program Counter

    out.putBool(N);    // N flag for processor status register
    out.putBool(V);    // V flag for processor status register
    out.putBool(B);    // B flag for processor status register
    out.putBool(D);    // D flag for processor status register
    out.putBool(I);    // I flag for processor status register
    out.putBool(notZ); // Z flag complement for processor status register
    out.putBool(C);    // C flag for processor status register

    out.putByte(myExecutionStatus);

    // Indicates the number of distinct memory accesses
    out.putInt(myNumberOfDistinctAccesses);
    // Indicates the last address(es) which was accessed
    out.putShort(myLastAddress);
    out.putShort(myLastPeekAddress);
    out.putShort(myLastPokeAddress);
    out.putShort(myDataAddressForPoke);
    out.putInt(myLastSrcAddressS);
    out.putInt(myLastSrcAddressA);
    out.putInt(myLastSrcAddressX);
    out.putInt(myLastSrcAddressY);

    out.putBool(myHaltRequested);
    out.putBool(myStepStateByInstruction);
    out.putBool(myGhostReadsTrap);
  }
  catch(...)
  {
    cerr << "ERROR: M6502::save" << endl;
    return false;
  }

  return true;
}

// - - - - - - - - - - - - - - - - - - - - - - - - - - - - - - - - - - - - - -
bool M6502::load(Serializer& in)
{
  const string& CPU = name();

  try
  {
    if(in.getString() != CPU)
      return false;

    A = in.getByte();    // Accumulator
    X = in.getByte();    // X index register
    Y = in.getByte();    // Y index register
    SP = in.getByte();   // Stack Pointer
    IR = in.getByte();   // Instruction register
    PC = in.getShort();  // Program Counter

    N = in.getBool();    // N flag for processor status register
    V = in.getBool();    // V flag for processor status register
    B = in.getBool();    // B flag for processor status register
    D = in.getBool();    // D flag for processor status register
    I = in.getBool();    // I flag for processor status register
    notZ = in.getBool(); // Z flag complement for processor status register
    C = in.getBool();    // C flag for processor status register

    myExecutionStatus = in.getByte();

    // Indicates the number of distinct memory accesses
    myNumberOfDistinctAccesses = in.getInt();
    // Indicates the last address(es) which was accessed
    myLastAddress = in.getShort();
    myLastPeekAddress = in.getShort();
    myLastPokeAddress = in.getShort();
    myDataAddressForPoke = in.getShort();
    myLastSrcAddressS = in.getInt();
    myLastSrcAddressA = in.getInt();
    myLastSrcAddressX = in.getInt();
    myLastSrcAddressY = in.getInt();

    myHaltRequested = in.getBool();
    myStepStateByInstruction = in.getBool();
    myGhostReadsTrap = in.getBool();
  }
  catch(...)
  {
    cerr << "ERROR: M6502::load" << endl;
    return false;
  }

  return true;
}

#ifdef DEBUGGER_SUPPORT
// - - - - - - - - - - - - - - - - - - - - - - - - - - - - - - - - - - - - - -
void M6502::attach(Debugger& debugger)
{
  // Remember the debugger for this microprocessor
  myDebugger = &debugger;
}

// - - - - - - - - - - - - - - - - - - - - - - - - - - - - - - - - - - - - - -
uInt32 M6502::addCondBreak(Expression* e, const string& name)
{
  myCondBreaks.emplace_back(e);
  myCondBreakNames.push_back(name);

  updateStepStateByInstruction();

  return uInt32(myCondBreaks.size() - 1);
}

// - - - - - - - - - - - - - - - - - - - - - - - - - - - - - - - - - - - - - -
bool M6502::delCondBreak(uInt32 idx)
{
  if(idx < myCondBreaks.size())
  {
    Vec::removeAt(myCondBreaks, idx);
    Vec::removeAt(myCondBreakNames, idx);

    updateStepStateByInstruction();

    return true;
  }
  return false;
}

// - - - - - - - - - - - - - - - - - - - - - - - - - - - - - - - - - - - - - -
void M6502::clearCondBreaks()
{
  myCondBreaks.clear();
  myCondBreakNames.clear();

  updateStepStateByInstruction();
}

// - - - - - - - - - - - - - - - - - - - - - - - - - - - - - - - - - - - - - -
const StringList& M6502::getCondBreakNames() const
{
  return myCondBreakNames;
}

// - - - - - - - - - - - - - - - - - - - - - - - - - - - - - - - - - - - - - -
uInt32 M6502::addCondSaveState(Expression* e, const string& name)
{
  myCondSaveStates.emplace_back(e);
  myCondSaveStateNames.push_back(name);

  updateStepStateByInstruction();

  return uInt32(myCondSaveStates.size() - 1);
}

// - - - - - - - - - - - - - - - - - - - - - - - - - - - - - - - - - - - - - -
bool M6502::delCondSaveState(uInt32 idx)
{
  if(idx < myCondSaveStates.size())
  {
    Vec::removeAt(myCondSaveStates, idx);
    Vec::removeAt(myCondSaveStateNames, idx);

    updateStepStateByInstruction();

    return true;
  }
  return false;
}

// - - - - - - - - - - - - - - - - - - - - - - - - - - - - - - - - - - - - - -
void M6502::clearCondSaveStates()
{
  myCondSaveStates.clear();
  myCondSaveStateNames.clear();

  updateStepStateByInstruction();
}

// - - - - - - - - - - - - - - - - - - - - - - - - - - - - - - - - - - - - - -
const StringList& M6502::getCondSaveStateNames() const
{
  return myCondSaveStateNames;
}

// - - - - - - - - - - - - - - - - - - - - - - - - - - - - - - - - - - - - - -
uInt32 M6502::addCondTrap(Expression* e, const string& name)
{
  myTrapConds.emplace_back(e);
  myTrapCondNames.push_back(name);

  updateStepStateByInstruction();

  return uInt32(myTrapConds.size() - 1);
}

// - - - - - - - - - - - - - - - - - - - - - - - - - - - - - - - - - - - - - -
bool M6502::delCondTrap(uInt32 brk)
{
  if(brk < myTrapConds.size())
  {
    Vec::removeAt(myTrapConds, brk);
    Vec::removeAt(myTrapCondNames, brk);

    updateStepStateByInstruction();

    return true;
  }
  return false;
}

// - - - - - - - - - - - - - - - - - - - - - - - - - - - - - - - - - - - - - -
void M6502::clearCondTraps()
{
  myTrapConds.clear();
  myTrapCondNames.clear();

  updateStepStateByInstruction();
}

// - - - - - - - - - - - - - - - - - - - - - - - - - - - - - - - - - - - - - -
const StringList& M6502::getCondTrapNames() const
{
  return myTrapCondNames;
}

// - - - - - - - - - - - - - - - - - - - - - - - - - - - - - - - - - - - - - -
void M6502::updateStepStateByInstruction()
{
  myStepStateByInstruction = myCondBreaks.size() || myCondSaveStates.size() ||
                             myTrapConds.size();
}

#endif  // DEBUGGER_SUPPORT<|MERGE_RESOLUTION|>--- conflicted
+++ resolved
@@ -273,7 +273,6 @@
     while (!myExecutionStatus && currentCycles < cycles * SYSTEM_CYCLES_PER_CPU)
     {
   #ifdef DEBUGGER_SUPPORT
-<<<<<<< HEAD
       // Don't break if we haven't actually executed anything yet
       if (currentCycles > 0) {
         if(myJustHitReadTrapFlag || myJustHitWriteTrapFlag)
@@ -299,25 +298,6 @@
           result.setDebugger(currentCycles, msg.str());
           return;
         }
-=======
-      if(myJustHitReadTrapFlag || myJustHitWriteTrapFlag)
-      {
-        bool read = myJustHitReadTrapFlag;
-        myJustHitReadTrapFlag = myJustHitWriteTrapFlag = false;
-
-        if (startDebugger(myHitTrapInfo.message, myHitTrapInfo.address, read)) return true;
-      }
-
-      if(myBreakPoints.isInitialized() && myBreakPoints.isSet(PC) && startDebugger("BP: ", PC))
-        return true;
-
-      int cond = evalCondBreaks();
-      if(cond > -1)
-      {
-        stringstream msg;
-        msg << "CBP[" << Common::Base::HEX2 << cond << "]: " << myCondBreakNames[cond];
-        if (startDebugger(msg.str())) return true;
->>>>>>> d8178f54
       }
 
       int cond = evalCondSaveStates();
