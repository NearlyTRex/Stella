//============================================================================
//
//   SSSS    tt          lll  lll
//  SS  SS   tt           ll   ll
//  SS     tttttt  eeee   ll   ll   aaaa
//   SSSS    tt   ee  ee  ll   ll      aa
//      SS   tt   eeeeee  ll   ll   aaaaa  --  "An Atari 2600 VCS Emulator"
//  SS  SS   tt   ee      ll   ll  aa  aa
//   SSSS     ttt  eeeee llll llll  aaaaa
//
// Copyright (c) 1995-2018 by Bradford W. Mott, Stephen Anthony
// and the Stella Team
//
// See the file "License.txt" for information on usage and redistribution of
// this file, and for a DISCLAIMER OF ALL WARRANTIES.
//============================================================================

#include "bspf.hxx"

#include "Console.hxx"
#include "EventHandler.hxx"
#include "Event.hxx"
#include "Font.hxx"
#include "StellaFont.hxx"
#include "StellaMediumFont.hxx"
#include "StellaLargeFont.hxx"
#include "ConsoleFont.hxx"
#include "Launcher.hxx"
#include "Menu.hxx"
#include "CommandMenu.hxx"
#include "TimeMachine.hxx"
#include "OSystem.hxx"
#include "Settings.hxx"
#include "TIA.hxx"

#include "FBSurface.hxx"
#include "TIASurface.hxx"
#include "FrameBuffer.hxx"

#ifdef DEBUGGER_SUPPORT
  #include "Debugger.hxx"
#endif

// - - - - - - - - - - - - - - - - - - - - - - - - - - - - - - - - - - - - - -
FrameBuffer::FrameBuffer(OSystem& osystem)
  : myOSystem(osystem),
    myInitializedCount(0),
    myPausedCount(0),
    myStatsEnabled(false),
    myCurrentModeList(nullptr)
{
}

// - - - - - - - - - - - - - - - - - - - - - - - - - - - - - - - - - - - - - -
FrameBuffer::~FrameBuffer()
{
}

// - - - - - - - - - - - - - - - - - - - - - - - - - - - - - - - - - - - - - -
bool FrameBuffer::initialize()
{
  // Get desktop resolution and supported renderers
  queryHardware(myDisplays, myRenderers);
  uInt32 query_w = myDisplays[0].w, query_h = myDisplays[0].h;

  // Check the 'maxres' setting, which is an undocumented developer feature
  // that specifies the desktop size (not normally set)
  const GUI::Size& s = myOSystem.settings().getSize("maxres");
  if(s.valid())
  {
    query_w = s.w;
    query_h = s.h;
  }
  // Various parts of the codebase assume a minimum screen size
  myDesktopSize.w = std::max(query_w, uInt32(kFBMinW));
  myDesktopSize.h = std::max(query_h, uInt32(kFBMinH));

  ////////////////////////////////////////////////////////////////////
  // Create fonts to draw text
  // NOTE: the logic determining appropriate font sizes is done here,
  //       so that the UI classes can just use the font they expect,
  //       and not worry about it
  //       This logic should also take into account the size of the
  //       framebuffer, and try to be intelligent about font sizes
  //       We can probably add ifdefs to take care of corner cases,
  //       but that means we've failed to abstract it enough ...
  ////////////////////////////////////////////////////////////////////
  bool smallScreen = myDesktopSize.w < kFBMinW || myDesktopSize.h < kFBMinH;

  // This font is used in a variety of situations when a really small
  // font is needed; we let the specific widget/dialog decide when to
  // use it
  mySmallFont = make_unique<GUI::Font>(GUI::stellaDesc);

  // The general font used in all UI elements
  // This is determined by the size of the framebuffer
  myFont = make_unique<GUI::Font>(smallScreen ? GUI::stellaDesc : GUI::stellaMediumDesc);

  // The info font used in all UI elements
  // This is determined by the size of the framebuffer
  myInfoFont = make_unique<GUI::Font>(smallScreen ? GUI::stellaDesc : GUI::consoleDesc);

  // The font used by the ROM launcher
  // Normally, this is configurable by the user, except in the case of
  // very small screens
  if(!smallScreen)
  {
    const string& lf = myOSystem.settings().getString("launcherfont");
    if(lf == "small")
      myLauncherFont = make_unique<GUI::Font>(GUI::consoleDesc);
    else if(lf == "medium")
      myLauncherFont = make_unique<GUI::Font>(GUI::stellaMediumDesc);
    else
      myLauncherFont = make_unique<GUI::Font>(GUI::stellaLargeDesc);
  }
  else
    myLauncherFont = make_unique<GUI::Font>(GUI::stellaDesc);

  // Determine possible TIA windowed zoom levels
  uInt32 maxZoom = maxWindowSizeForScreen(uInt32(kTIAMinW), uInt32(kTIAMinH),
                     myDesktopSize.w, myDesktopSize.h);

  // Figure our the smallest zoom level we can use
  uInt32 firstZoom = smallScreen ? 1 : 2;
  for(uInt32 zoom = firstZoom; zoom <= maxZoom; ++zoom)
  {
    ostringstream desc;
    desc << "Zoom " << zoom << "x";
    VarList::push_back(myTIAZoomLevels, desc.str(), zoom);
  }

  // Set palette for GUI (upper area of array, doesn't change during execution)
  int palID = 0;
  if(myOSystem.settings().getString("uipalette") == "classic")
    palID = 1;
  else if(myOSystem.settings().getString("uipalette") == "light")
    palID = 2;

  for(int i = 0, j = 256; i < kNumColors-256; ++i, ++j)
  {
    uInt8 r = (ourGUIColors[palID][i] >> 16) & 0xff;
    uInt8 g = (ourGUIColors[palID][i] >> 8) & 0xff;
    uInt8 b = ourGUIColors[palID][i] & 0xff;

    myPalette[j] = mapRGB(r, g, b);
  }
  FBSurface::setPalette(myPalette);

  myGrabMouse = myOSystem.settings().getBool("grabmouse");

  // Create a TIA surface; we need it for rendering TIA images
  myTIASurface = make_unique<TIASurface>(myOSystem);

  return true;
}

// - - - - - - - - - - - - - - - - - - - - - - - - - - - - - - - - - - - - - -
FBInitStatus FrameBuffer::createDisplay(const string& title,
                                        uInt32 width, uInt32 height)
{
  myInitializedCount++;
  myScreenTitle = title;

  // A 'windowed' system is defined as one where the window size can be
  // larger than the screen size, as there's some sort of window manager
  // that takes care of it (all current desktop systems fall in this category)
  // However, some systems have no concept of windowing, and have hard limits
  // on how large a window can be (ie, the size of the 'desktop' is the
  // absolute upper limit on window size)
  //
  // If the WINDOWED_SUPPORT macro is defined, we treat the system as the
  // former type; if not, as the latter type

  bool useFullscreen = false;
#ifdef WINDOWED_SUPPORT
  // We assume that a desktop of at least minimum acceptable size means that
  // we're running on a 'large' system, and the window size requirements
  // can be relaxed
  // Otherwise, we treat the system as if WINDOWED_SUPPORT is not defined
  if(myDesktopSize.w < kFBMinW && myDesktopSize.h < kFBMinH &&
    (myDesktopSize.w < width || myDesktopSize.h < height))
    return FBInitStatus::FailTooLarge;

  useFullscreen = myOSystem.settings().getBool("fullscreen");
#else
  // Make sure this mode is even possible
  // We only really need to worry about it in non-windowed environments,
  // where requesting a window that's too large will probably cause a crash
  if(myDesktopSize.w < width || myDesktopSize.h < height)
    return FBInitStatus::FailTooLarge;
#endif

  // Set the available video modes for this framebuffer
  setAvailableVidModes(width, height);

  // Initialize video subsystem (make sure we get a valid mode)
  string pre_about = about();
  const VideoMode& mode = getSavedVidMode(useFullscreen);
  if(width <= mode.screen.w && height <= mode.screen.h)
  {
    if(setVideoMode(myScreenTitle, mode))
    {
      myImageRect = mode.image;
      myScreenSize = mode.screen;

      // Inform TIA surface about new mode
      if(myOSystem.eventHandler().state() != EventHandlerState::LAUNCHER &&
         myOSystem.eventHandler().state() != EventHandlerState::DEBUGGER)
        myTIASurface->initialize(myOSystem.console(), mode);

      // Did we get the requested fullscreen state?
      myOSystem.settings().setValue("fullscreen", fullScreen());
      resetSurfaces();
      setCursorState();
    }
    else
    {
      myOSystem.logMessage("ERROR: Couldn't initialize video subsystem", 0);
      return FBInitStatus::FailNotSupported;
    }
  }
  else
    return FBInitStatus::FailTooLarge;

  // Erase any messages from a previous run
  myMsg.counter = 0;

  // Create surfaces for TIA statistics and general messages
  myStatsMsg.color = kColorInfo;
  myStatsMsg.w = font().getMaxCharWidth() * 30 + 3;
  myStatsMsg.h = (font().getFontHeight() + 2) * 2;

  if(!myStatsMsg.surface)
  {
    myStatsMsg.surface = allocateSurface(myStatsMsg.w, myStatsMsg.h);
    myStatsMsg.surface->attributes().blending = true;
    myStatsMsg.surface->attributes().blendalpha = 92; //aligned with TimeMachineDialog
    myStatsMsg.surface->applyAttributes();
  }

  if(!myMsg.surface)
    myMsg.surface = allocateSurface(kFBMinW, font().getFontHeight()+10);

  // Print initial usage message, but only print it later if the status has changed
  if(myInitializedCount == 1)
  {
    myOSystem.logMessage(about(), 1);
  }
  else
  {
    string post_about = about();
    if(post_about != pre_about)
      myOSystem.logMessage(post_about, 1);
  }

  return FBInitStatus::Success;
}

// - - - - - - - - - - - - - - - - - - - - - - - - - - - - - - - - - - - - - -
Int64 FrameBuffer::update()
{
  // Determine which mode we are in (from the EventHandler)
  // Take care of S_EMULATE mode here, otherwise let the GUI
  // figure out what to draw

  Int64 cycles = -1;

  invalidate();
  switch(myOSystem.eventHandler().state())
  {
    case EventHandlerState::EMULATION:
    {
      // Run the console for one frame
      // Note that the debugger can cause a breakpoint to occur, which changes
      // the EventHandler state 'behind our back' - we need to check for that
      cycles = myOSystem.console().tia().update();
  #ifdef DEBUGGER_SUPPORT
      if(myOSystem.eventHandler().state() != EventHandlerState::EMULATION) break;
  #endif
      if(myOSystem.eventHandler().frying())
        myOSystem.console().fry();

      // And update the screen
      myTIASurface->render();

      // Show frame statistics
      if(myStatsMsg.enabled)
        drawFrameStats();

      myLastScanlines = myOSystem.console().tia().scanlinesLastFrame();
      myPausedCount = 0;
      break;  // EventHandlerState::EMULATION
    }

    case EventHandlerState::PAUSE:
    {
      myTIASurface->render();

      // Show a pause message immediately and then every 7 seconds
      if (myPausedCount-- <= 0)
      {
        myPausedCount = uInt32(7 * myOSystem.frameRate());
        showMessage("Paused", MessagePosition::MiddleCenter);
      }
      break;  // EventHandlerState::PAUSE
    }

    case EventHandlerState::OPTIONSMENU:
    {
      myTIASurface->render();
      myOSystem.menu().draw(true);
      break;  // EventHandlerState::OPTIONSMENU
    }

    case EventHandlerState::CMDMENU:
    {
      myTIASurface->render();
      myOSystem.commandMenu().draw(true);
      break;  // EventHandlerState::CMDMENU
    }

    case EventHandlerState::TIMEMACHINE:
    {
      myTIASurface->render();
      myOSystem.timeMachine().draw(true);
      break;  // EventHandlerState::TIMEMACHINE
    }

    case EventHandlerState::LAUNCHER:
    {
      myOSystem.launcher().draw(true);
      break;  // EventHandlerState::LAUNCHER
    }

    case EventHandlerState::DEBUGGER:
    {
  #ifdef DEBUGGER_SUPPORT
      myOSystem.debugger().draw(true);
  #endif
      break;  // EventHandlerState::DEBUGGER
    }

    case EventHandlerState::NONE:
      return -1;
  }

  // Draw any pending messages
  if(myMsg.enabled)
    drawMessage();

  // Do any post-frame stuff
  postFrameUpdate();

  return cycles;
}

// - - - - - - - - - - - - - - - - - - - - - - - - - - - - - - - - - - - - - -
void FrameBuffer::showMessage(const string& message, MessagePosition position,
                              bool force)
{
  // Only show messages if they've been enabled
  if(!(force || myOSystem.settings().getBool("uimessages")))
    return;

  // Precompute the message coordinates
  myMsg.text    = message;
  myMsg.counter = uInt32(myOSystem.frameRate()) << 1; // Show message for 2 seconds
  myMsg.color   = kBtnTextColor;

  myMsg.w = font().getStringWidth(myMsg.text) + 10;
  myMsg.h = font().getFontHeight() + 8;
  myMsg.surface->setSrcSize(myMsg.w, myMsg.h);
  myMsg.surface->setDstSize(myMsg.w, myMsg.h);
  myMsg.position = position;
  myMsg.enabled = true;
}

// - - - - - - - - - - - - - - - - - - - - - - - - - - - - - - - - - - - - - -
void FrameBuffer::drawFrameStats()
{
  const ConsoleInfo& info = myOSystem.console().about();
  char msg[30];
  uInt32 color;
  const int XPOS = 2, YPOS = 0;
  int xPos = XPOS;

  myStatsMsg.surface->invalidate();
  string bsinfo = info.BankSwitch +
    (myOSystem.settings().getBool("dev.settings") ? "| Developer" : "");
  // draw shadowed text
  color = myOSystem.console().tia().scanlinesLastFrame() != myLastScanlines ?
      uInt32(kDbgColorRed) : myStatsMsg.color;
  std::snprintf(msg, 30, "%3u", myOSystem.console().tia().scanlinesLastFrame());
  myStatsMsg.surface->drawString(font(), msg, xPos, YPOS,
                                 myStatsMsg.w, color, TextAlign::Left, 0, true, kBGColor);
  xPos += font().getStringWidth(msg);

  std::snprintf(msg, 30, " => %s", info.DisplayFormat.c_str());
  myStatsMsg.surface->drawString(font(), msg, xPos, YPOS,
                                 myStatsMsg.w, myStatsMsg.color, TextAlign::Left, 0, true, kBGColor);
  xPos += font().getStringWidth(msg);

<<<<<<< HEAD
  std::snprintf(msg, 30, " @ %5.2ffps", myOSystem.console().getFramerate());
=======
  // draw framerate
  float frameRate;
  /*if(myOSystem.settings().getInt("framerate") == 0)
  {
    frameRate = 1000000.0 * (ti.totalFrames - myTotalFrames) / (ti.totalTime - myTotalTime);
    if(frameRate > myOSystem.console().getFramerate() + 1)
      frameRate = 1; // check soon again
    myTotalFrames = ti.totalFrames;
    myTotalTime = ti.totalTime;
  }
  else*/
  {
    // if 'Auto' is not selected, draw the effective framerate
    const TimingInfo& ti = myOSystem.timingInfo();
    if(ti.totalFrames - myTotalFrames >= myLastFrameRate)
    {
      frameRate = 1000000.0 * (ti.totalFrames - myTotalFrames) / (ti.totalTime - myTotalTime);
      if(frameRate > myOSystem.console().getFramerate() + 1)
        frameRate = 1;
      myTotalFrames = ti.totalFrames;
      myTotalTime = ti.totalTime;
    }
    else
      frameRate = myLastFrameRate;
  }
  myLastFrameRate = frameRate;
  std::snprintf(msg, 30, " @ %5.2ffps", frameRate);
>>>>>>> f7c445fb
  myStatsMsg.surface->drawString(font(), msg, xPos, YPOS,
                                 myStatsMsg.w, myStatsMsg.color, TextAlign::Left, 0, true, kBGColor);

  // draw bankswitching type
  myStatsMsg.surface->drawString(font(), bsinfo, XPOS, YPOS + font().getFontHeight(),
                                 myStatsMsg.w, myStatsMsg.color, TextAlign::Left, 0, true, kBGColor);

  myStatsMsg.surface->setDirty();
  myStatsMsg.surface->setDstPos(myImageRect.x() + 10, myImageRect.y() + 8);
  myStatsMsg.surface->render();
}

// - - - - - - - - - - - - - - - - - - - - - - - - - - - - - - - - - - - - - -
void FrameBuffer::toggleFrameStats()
{
  showFrameStats(!myStatsEnabled);
  myOSystem.settings().setValue(
    myOSystem.settings().getBool("dev.settings") ? "dev.stats" : "plr.stats", myStatsEnabled);
}

// - - - - - - - - - - - - - - - - - - - - - - - - - - - - - - - - - - - - - -
void FrameBuffer::showFrameStats(bool enable)
{
  myStatsEnabled = myStatsMsg.enabled = enable;
}

// - - - - - - - - - - - - - - - - - - - - - - - - - - - - - - - - - - - - - -
void FrameBuffer::enableMessages(bool enable)
{
  if(enable)
  {
    // Only re-enable frame stats if they were already enabled before
    myStatsMsg.enabled = myStatsEnabled;
  }
  else
  {
    // Temporarily disable frame stats
    myStatsMsg.enabled = false;

    // Erase old messages on the screen
    myMsg.enabled = false;
    myMsg.counter = 0;
    update();  // Force update immediately
  }
}

// - - - - - - - - - - - - - - - - - - - - - - - - - - - - - - - - - - - - - -
inline void FrameBuffer::drawMessage()
{
  // Draw the bounded box and text
  const GUI::Rect& dst = myMsg.surface->dstRect();

  switch(myMsg.position)
  {
    case MessagePosition::TopLeft:
      myMsg.x = 5;
      myMsg.y = 5;
      break;

    case MessagePosition::TopCenter:
      myMsg.x = (myImageRect.width() - dst.width()) >> 1;
      myMsg.y = 5;
      break;

    case MessagePosition::TopRight:
      myMsg.x = myImageRect.width() - dst.width() - 5;
      myMsg.y = 5;
      break;

    case MessagePosition::MiddleLeft:
      myMsg.x = 5;
      myMsg.y = (myImageRect.height() - dst.height()) >> 1;
      break;

    case MessagePosition::MiddleCenter:
      myMsg.x = (myImageRect.width() - dst.width()) >> 1;
      myMsg.y = (myImageRect.height() - dst.height()) >> 1;
      break;

    case MessagePosition::MiddleRight:
      myMsg.x = myImageRect.width() - dst.width() - 5;
      myMsg.y = (myImageRect.height() - dst.height()) >> 1;
      break;

    case MessagePosition::BottomLeft:
      myMsg.x = 5;
      myMsg.y = myImageRect.height() - dst.height() - 5;
      break;

    case MessagePosition::BottomCenter:
      myMsg.x = (myImageRect.width() - dst.width()) >> 1;
      myMsg.y = myImageRect.height() - dst.height() - 5;
      break;

    case MessagePosition::BottomRight:
      myMsg.x = myImageRect.width() - dst.width() - 5;
      myMsg.y = myImageRect.height() - dst.height() - 5;
      break;
  }

  myMsg.surface->setDstPos(myMsg.x + myImageRect.x(), myMsg.y + myImageRect.y());
  myMsg.surface->fillRect(1, 1, myMsg.w-2, myMsg.h-2, kBtnColor);
  myMsg.surface->frameRect(0, 0, myMsg.w, myMsg.h, kColor);
  myMsg.surface->drawString(font(), myMsg.text, 5, 4,
                            myMsg.w, myMsg.color, TextAlign::Left);

  // Either erase the entire message (when time is reached),
  // or show again this frame
  if(myMsg.counter-- > 0)
  {
    myMsg.surface->setDirty();
    myMsg.surface->render();
  }
  else
    myMsg.enabled = false;
}

// - - - - - - - - - - - - - - - - - - - - - - - - - - - - - - - - - - - - - -
void FrameBuffer::setPauseDelay()
{
  myPausedCount = uInt32(2 * myOSystem.frameRate());
}

// - - - - - - - - - - - - - - - - - - - - - - - - - - - - - - - - - - - - - -
shared_ptr<FBSurface> FrameBuffer::allocateSurface(int w, int h, const uInt32* data)
{
  // Add new surface to the list
  mySurfaceList.push_back(createSurface(w, h, data));

  // And return a pointer to it (pointer should be treated read-only)
  return mySurfaceList.at(mySurfaceList.size() - 1);
}

// - - - - - - - - - - - - - - - - - - - - - - - - - - - - - - - - - - - - - -
void FrameBuffer::resetSurfaces()
{
  // Free all resources for each surface, then reload them
  // Due to possible timing and/or synchronization issues, all free()'s
  // are done first, then all reload()'s
  // Any derived FrameBuffer classes that call this method should be
  // aware of these restrictions, and act accordingly

  for(auto& s: mySurfaceList)
    s->free();
  for(auto& s: mySurfaceList)
    s->reload();
}

// - - - - - - - - - - - - - - - - - - - - - - - - - - - - - - - - - - - - - -
void FrameBuffer::setPalette(const uInt32* raw_palette)
{
  // Set palette for normal fill
  for(int i = 0; i < 256; ++i)
  {
    uInt8 r = (raw_palette[i] >> 16) & 0xff;
    uInt8 g = (raw_palette[i] >> 8) & 0xff;
    uInt8 b = raw_palette[i] & 0xff;

    myPalette[i] = mapRGB(r, g, b);
  }

  // Let the TIA surface know about the new palette
  myTIASurface->setPalette(myPalette, raw_palette);
}

// - - - - - - - - - - - - - - - - - - - - - - - - - - - - - - - - - - - - - -
void FrameBuffer::stateChanged(EventHandlerState state)
{
  // Make sure any onscreen messages are removed
  myMsg.enabled = false;
  myMsg.counter = 0;
}

// - - - - - - - - - - - - - - - - - - - - - - - - - - - - - - - - - - - - - -
void FrameBuffer::setFullscreen(bool enable)
{
  const VideoMode& mode = getSavedVidMode(enable);
  if(setVideoMode(myScreenTitle, mode))
  {
    myImageRect = mode.image;
    myScreenSize = mode.screen;

    // Inform TIA surface about new mode
    if(myOSystem.eventHandler().state() != EventHandlerState::LAUNCHER &&
       myOSystem.eventHandler().state() != EventHandlerState::DEBUGGER)
      myTIASurface->initialize(myOSystem.console(), mode);

    // Did we get the requested fullscreen state?
    myOSystem.settings().setValue("fullscreen", fullScreen());
    resetSurfaces();
    setCursorState();
  }
}

// - - - - - - - - - - - - - - - - - - - - - - - - - - - - - - - - - - - - - -
void FrameBuffer::toggleFullscreen()
{
  setFullscreen(!fullScreen());
}

// - - - - - - - - - - - - - - - - - - - - - - - - - - - - - - - - - - - - - -
bool FrameBuffer::changeWindowedVidMode(int direction)
{
#ifdef WINDOWED_SUPPORT
  EventHandlerState state = myOSystem.eventHandler().state();
  bool tiaMode = (state != EventHandlerState::DEBUGGER &&
                  state != EventHandlerState::LAUNCHER);

  // Ignore any attempts to change video size while in invalid modes
  if(!tiaMode || fullScreen())
    return false;

  if(direction == +1)
    myCurrentModeList->next();
  else if(direction == -1)
    myCurrentModeList->previous();
  else
    return false;

  const VideoMode& mode = myCurrentModeList->current();
  if(setVideoMode(myScreenTitle, mode))
  {
    myImageRect = mode.image;
    myScreenSize = mode.screen;

    // Inform TIA surface about new mode
    myTIASurface->initialize(myOSystem.console(), mode);

    resetSurfaces();
    showMessage(mode.description);
    myOSystem.settings().setValue("tia.zoom", mode.zoom);
    return true;
  }
#endif
  return false;
}

// - - - - - - - - - - - - - - - - - - - - - - - - - - - - - - - - - - - - - -
void FrameBuffer::setCursorState()
{
  // Always grab mouse in emulation (if enabled) and emulating a controller
  // that always uses the mouse
  bool emulation =
      myOSystem.eventHandler().state() == EventHandlerState::EMULATION;
  bool analog = myOSystem.hasConsole() ?
      (myOSystem.eventHandler().controllerIsAnalog(Controller::Left) ||
       myOSystem.eventHandler().controllerIsAnalog(Controller::Right)) : false;
  bool alwaysUseMouse = BSPF::equalsIgnoreCase("always", myOSystem.settings().getString("usemouse"));

  grabMouse(emulation && (analog || alwaysUseMouse) && myGrabMouse);

  // Show/hide cursor in UI/emulation mode based on 'cursor' setting
  switch(myOSystem.settings().getInt("cursor"))
  {
    case 0: showCursor(false);      break;
    case 1: showCursor(emulation);  break;
    case 2: showCursor(!emulation); break;
    case 3: showCursor(true);       break;
  }
}

// - - - - - - - - - - - - - - - - - - - - - - - - - - - - - - - - - - - - - -
void FrameBuffer::enableGrabMouse(bool enable)
{
  myGrabMouse = enable;
  setCursorState();
}

// - - - - - - - - - - - - - - - - - - - - - - - - - - - - - - - - - - - - - -
void FrameBuffer::toggleGrabMouse()
{
  myGrabMouse = !myGrabMouse;
  setCursorState();
  myOSystem.settings().setValue("grabmouse", myGrabMouse);
}

// - - - - - - - - - - - - - - - - - - - - - - - - - - - - - - - - - - - - - -
uInt32 FrameBuffer::maxWindowSizeForScreen(uInt32 baseWidth, uInt32 baseHeight,
                    uInt32 screenWidth, uInt32 screenHeight) const
{
  uInt32 multiplier = 1;
  for(;;)
  {
    // Figure out the zoomed size of the window
    uInt32 width  = baseWidth * multiplier;
    uInt32 height = baseHeight * multiplier;

    if((width > screenWidth) || (height > screenHeight))
      break;

    ++multiplier;
  }
  return multiplier > 1 ? multiplier - 1 : 1;
}

// - - - - - - - - - - - - - - - - - - - - - - - - - - - - - - - - - - - - - -
void FrameBuffer::setAvailableVidModes(uInt32 baseWidth, uInt32 baseHeight)
{
  myWindowedModeList.clear();

  for(auto& mode: myFullscreenModeLists)
    mode.clear();
  for(size_t i = myFullscreenModeLists.size(); i < myDisplays.size(); ++i)
    myFullscreenModeLists.push_back(VideoModeList());

  // Check if zooming is allowed for this state (currently only allowed
  // for TIA screens)
  EventHandlerState state = myOSystem.eventHandler().state();
  bool tiaMode = (state != EventHandlerState::DEBUGGER &&
                  state != EventHandlerState::LAUNCHER);

  // TIA mode allows zooming at integral factors in windowed modes,
  // and also non-integral factors in fullscreen mode
  if(tiaMode)
  {
    // TIA windowed modes
    uInt32 maxZoom = maxWindowSizeForScreen(baseWidth, baseHeight,
                     myDesktopSize.w, myDesktopSize.h);

    // Aspect ratio
    uInt32 aspect = myOSystem.settings().getInt(myOSystem.console().timing() == ConsoleTiming::ntsc ?
                      "tia.aspectn" : "tia.aspectp");

    // Figure our the smallest zoom level we can use
    uInt32 firstZoom = 2;
    if(myDesktopSize.w < kFBMinW || myDesktopSize.h < kFBMinH)
      firstZoom = 1;
    for(uInt32 zoom = firstZoom; zoom <= maxZoom; ++zoom)
    {
      ostringstream desc;
      desc << "Zoom " << zoom << "x";

      VideoMode mode(baseWidth*zoom, baseHeight*zoom,
              baseWidth*zoom, baseHeight*zoom, -1, zoom, desc.str());
      mode.applyAspectCorrection(aspect);
      myWindowedModeList.add(mode);
    }

    // TIA fullscreen mode
    for(uInt32 i = 0; i < myDisplays.size(); ++i)
    {
      maxZoom = maxWindowSizeForScreen(baseWidth, baseHeight,
                                       myDisplays[i].w, myDisplays[i].h);
      VideoMode mode(baseWidth*maxZoom, baseHeight*maxZoom,
                     myDisplays[i].w, myDisplays[i].h, i);
      mode.applyAspectCorrection(aspect, myOSystem.settings().getBool("tia.fsfill"));
      myFullscreenModeLists[i].add(mode);
    }
  }
  else  // UI mode
  {
    // Windowed and fullscreen mode differ only in screen size
    myWindowedModeList.add(
        VideoMode(baseWidth, baseHeight, baseWidth, baseHeight, -1)
    );
    for(uInt32 i = 0; i < myDisplays.size(); ++i)
    {
      myFullscreenModeLists[i].add(
          VideoMode(baseWidth, baseHeight, myDisplays[i].w, myDisplays[i].h, i)
      );
    }
  }
}

// - - - - - - - - - - - - - - - - - - - - - - - - - - - - - - - - - - - - - -
const VideoMode& FrameBuffer::getSavedVidMode(bool fullscreen)
{
  EventHandlerState state = myOSystem.eventHandler().state();

  if(fullscreen)
  {
    Int32 i = getCurrentDisplayIndex();
    if(i < 0)
    {
      // default to the first display
      i = 0;
    }
    myCurrentModeList = &myFullscreenModeLists[i];
  }
  else
    myCurrentModeList = &myWindowedModeList;

  // Now select the best resolution depending on the state
  // UI modes (launcher and debugger) have only one supported resolution
  // so the 'current' one is the only valid one
  if(state == EventHandlerState::DEBUGGER || state == EventHandlerState::LAUNCHER)
    myCurrentModeList->setZoom(1);
  else
    myCurrentModeList->setZoom(myOSystem.settings().getInt("tia.zoom"));

  return myCurrentModeList->current();
}

// - - - - - - - - - - - - - - - - - - - - - - - - - - - - - - - - - - - - - -
//
// VideoMode implementation
//
// - - - - - - - - - - - - - - - - - - - - - - - - - - - - - - - - - - - - - -
VideoMode::VideoMode()
  : fsIndex(-1),
    zoom(1),
    description("")
{
}

// - - - - - - - - - - - - - - - - - - - - - - - - - - - - - - - - - - - - - -
VideoMode::VideoMode(uInt32 iw, uInt32 ih, uInt32 sw, uInt32 sh,
                     Int32 full, uInt32 z, const string& desc)
  : fsIndex(full),
    zoom(z),
    description(desc)
{
  sw = std::max(sw, uInt32(FrameBuffer::kTIAMinW));
  sh = std::max(sh, uInt32(FrameBuffer::kTIAMinH));
  iw = std::min(iw, sw);
  ih = std::min(ih, sh);
  int ix = (sw - iw) >> 1;
  int iy = (sh - ih) >> 1;
  image = GUI::Rect(ix, iy, ix+iw, iy+ih);
  screen = GUI::Size(sw, sh);
}

// - - - - - - - - - - - - - - - - - - - - - - - - - - - - - - - - - - - - - -
void VideoMode::applyAspectCorrection(uInt32 aspect, bool stretch)
{
  // Width is modified by aspect ratio; other factors may be applied below
  uInt32 iw = uInt32(float(image.width() * aspect) / 100.0);
  uInt32 ih = image.height();

  if(fsIndex != -1)
  {
    // Fullscreen mode stretching
    float stretchFactor = 1.0;
    float scaleX = float(iw) / screen.w;
    float scaleY = float(ih) / screen.h;

    // Scale to actual or integral factors
    if(stretch)
    {
      // Scale to full (non-integral) available space
      if(scaleX > scaleY)
        stretchFactor = float(screen.w) / iw;
      else
        stretchFactor = float(screen.h) / ih;
    }
    else
    {
      // Only scale to an integral amount
      if(scaleX > scaleY)
      {
        int bw = iw / zoom;
        stretchFactor = float(int(screen.w / bw) * bw) / iw;
      }
      else
      {
        int bh = ih / zoom;
        stretchFactor = float(int(screen.h / bh) * bh) / ih;
      }
    }
    iw = uInt32(stretchFactor * iw);
    ih = uInt32(stretchFactor * ih);
  }
  else
  {
    // In windowed mode, the screen size changes to match the image width
    // Height is never modified in this mode
    screen.w = iw;
  }

  // Now re-calculate the dimensions
  iw = std::min(iw, screen.w);
  ih = std::min(ih, screen.h);

  image.moveTo((screen.w - iw) >> 1, (screen.h - ih) >> 1);
  image.setWidth(iw);
  image.setHeight(ih);
}

// - - - - - - - - - - - - - - - - - - - - - - - - - - - - - - - - - - - - - -
//
// VideoModeList implementation
//
// - - - - - - - - - - - - - - - - - - - - - - - - - - - - - - - - - - - - - -
FrameBuffer::VideoModeList::VideoModeList()
  : myIdx(-1)
{
}

// - - - - - - - - - - - - - - - - - - - - - - - - - - - - - - - - - - - - - -
void FrameBuffer::VideoModeList::add(const VideoMode& mode)
{
  myModeList.emplace_back(mode);
}

// - - - - - - - - - - - - - - - - - - - - - - - - - - - - - - - - - - - - - -
void FrameBuffer::VideoModeList::clear()
{
  myModeList.clear();
}

// - - - - - - - - - - - - - - - - - - - - - - - - - - - - - - - - - - - - - -
bool FrameBuffer::VideoModeList::empty() const
{
  return myModeList.empty();
}

// - - - - - - - - - - - - - - - - - - - - - - - - - - - - - - - - - - - - - -
uInt32 FrameBuffer::VideoModeList::size() const
{
  return uInt32(myModeList.size());
}

// - - - - - - - - - - - - - - - - - - - - - - - - - - - - - - - - - - - - - -
void FrameBuffer::VideoModeList::previous()
{
  --myIdx;
  if(myIdx < 0) myIdx = int(myModeList.size()) - 1;
}

// - - - - - - - - - - - - - - - - - - - - - - - - - - - - - - - - - - - - - -
const VideoMode& FrameBuffer::VideoModeList::current() const
{
  return myModeList[myIdx];
}

// - - - - - - - - - - - - - - - - - - - - - - - - - - - - - - - - - - - - - -
void FrameBuffer::VideoModeList::next()
{
  myIdx = (myIdx + 1) % myModeList.size();
}

// - - - - - - - - - - - - - - - - - - - - - - - - - - - - - - - - - - - - - -
void FrameBuffer::VideoModeList::setZoom(uInt32 zoom)
{
  for(uInt32 i = 0; i < myModeList.size(); ++i)
  {
    if(myModeList[i].zoom == zoom)
    {
      myIdx = i;
      return;
    }
  }
  myIdx = 0;
}

// - - - - - - - - - - - - - - - - - - - - - - - - - - - - - - - - - - - - - -
/*
  Palette is defined as follows:
    *** Base colors ***
    kColor            Normal foreground color (non-text)
    kBGColor          Normal background color (non-text)
    kBGColorLo        Disabled background color dark (non-text)
    kBGColorHi        Disabled background color light (non-text)
    kShadowColor      Item is disabled
    *** Text colors ***
    kTextColor        Normal text color
    kTextColorHi      Highlighted text color
    kTextColorEm      Emphasized text color
    kTextColorInv     Color for selected text
    *** UI elements (dialog and widgets) ***
    kDlgColor         Dialog background
    kWidColor         Widget background
    kWidColorHi       Widget highlight color
    kWidFrameColor    Border for currently selected widget
    *** Button colors ***
    kBtnColor         Normal button background
    kBtnColorHi       Highlighted button background
    kBtnBorderColor,
    kBtnBorderColorHi,
    kBtnTextColor     Normal button font color
    kBtnTextColorHi   Highlighted button font color
    *** Checkbox colors ***
    kCheckColor       Color of 'X' in checkbox
    *** Scrollbar colors ***
    kScrollColor      Normal scrollbar color
    kScrollColorHi    Highlighted scrollbar color
    *** Slider colors ***
    kSliderColor          Enabled slider
    kSliderColorHi        Focussed slider
    kSliderBGColor        Enabled slider background
    kSliderBGColorHi      Focussed slider background
    kSliderBGColorLo      Disabled slider background
    *** Debugger colors ***
    kDbgChangedColor      Background color for changed cells
    kDbgChangedTextColor  Text color for changed cells
    kDbgColorHi           Highlighted color in debugger data cells
    kDbgColorRed          Red color in debugger
    *** Other colors ***
    kColorInfo            TIA output position color
    kColorTitleBar        Title bar color
    kColorTitleText       Title text color
    kColorTitleBarLo      Disabled title bar color
    kColorTitleTextLo     Disabled title text color
*/
uInt32 FrameBuffer::ourGUIColors[3][kNumColors-256] = {
  // Standard
  { 0x686868, 0x000000, 0xa38c61, 0xdccfa5, 0x404040,           // base
    0x000000, 0xac3410, 0x9f0000, 0xf0f0cf,                     // text
    0xc9af7c, 0xf0f0cf, 0xd55941, 0xc80000,                     // UI elements
    0xac3410, 0xd55941, 0x686868, 0xdccfa5, 0xf0f0cf, 0xf0f0cf, // buttons
    0xac3410,                                                   // checkbox
    0xac3410, 0xd55941,                                         // scrollbar
    0xac3410, 0xd55941, 0xdccfa5, 0xf0f0cf, 0xa38c61,           // slider
    0xc80000, 0x00ff00, 0xc8c8ff, 0xc80000,                     // debugger
    0xffffff, 0xac3410, 0xf0f0cf, 0x686868, 0xdccfa5            // other
  },
  // Classic
  { 0x686868, 0x000000, 0x404040, 0x404040, 0x404040,           // base
    0x20a020, 0x00ff00, 0xc80000, 0x000000,                     // text
    0x000000, 0x000000, 0x00ff00, 0xc80000,                     // UI elements
    0x000000, 0x000000, 0x686868, 0x00ff00, 0x20a020, 0x00ff00, // buttons
    0x20a020,                                                   // checkbox
    0x20a020, 0x00ff00,                                         // scrollbar
    0x20a020, 0x00ff00, 0x404040, 0x686868, 0x404040,           // slider
    0xc80000, 0x00ff00, 0xc8c8ff, 0xc80000,                     // debugger
    0x20a020, 0x20a020, 0x000000, 0x686868, 0x404040            // other
  },
  // Light
  { 0x808080, 0x000000, 0xc0c0c0, 0xe1e1e1, 0x333333,           // base
    0x000000, 0xBDDEF9, 0x0078d7, 0x000000,                     // text
    0xf0f0f0, 0xffffff, 0x0078d7, 0x0f0f0f,                     // UI elements
    0xe1e1e1, 0xe5f1fb, 0x808080, 0x0078d7, 0x000000, 0x000000, // buttons
    0x333333,                                                   // checkbox
    0xc0c0c0, 0x808080,                                         // scrollbar
    0x333333, 0x0078d7, 0xc0c0c0, 0xffffff, 0xc0c0c0,           // slider 0xBDDEF9| 0xe1e1e1 | 0xffffff
    0xffc0c0, 0x000000, 0xe00000, 0xc00000,                     // debugger
    0xffffff, 0x333333, 0xf0f0f0, 0x808080, 0xc0c0c0            // other
  }
};<|MERGE_RESOLUTION|>--- conflicted
+++ resolved
@@ -400,37 +400,7 @@
                                  myStatsMsg.w, myStatsMsg.color, TextAlign::Left, 0, true, kBGColor);
   xPos += font().getStringWidth(msg);
 
-<<<<<<< HEAD
   std::snprintf(msg, 30, " @ %5.2ffps", myOSystem.console().getFramerate());
-=======
-  // draw framerate
-  float frameRate;
-  /*if(myOSystem.settings().getInt("framerate") == 0)
-  {
-    frameRate = 1000000.0 * (ti.totalFrames - myTotalFrames) / (ti.totalTime - myTotalTime);
-    if(frameRate > myOSystem.console().getFramerate() + 1)
-      frameRate = 1; // check soon again
-    myTotalFrames = ti.totalFrames;
-    myTotalTime = ti.totalTime;
-  }
-  else*/
-  {
-    // if 'Auto' is not selected, draw the effective framerate
-    const TimingInfo& ti = myOSystem.timingInfo();
-    if(ti.totalFrames - myTotalFrames >= myLastFrameRate)
-    {
-      frameRate = 1000000.0 * (ti.totalFrames - myTotalFrames) / (ti.totalTime - myTotalTime);
-      if(frameRate > myOSystem.console().getFramerate() + 1)
-        frameRate = 1;
-      myTotalFrames = ti.totalFrames;
-      myTotalTime = ti.totalTime;
-    }
-    else
-      frameRate = myLastFrameRate;
-  }
-  myLastFrameRate = frameRate;
-  std::snprintf(msg, 30, " @ %5.2ffps", frameRate);
->>>>>>> f7c445fb
   myStatsMsg.surface->drawString(font(), msg, xPos, YPOS,
                                  myStatsMsg.w, myStatsMsg.color, TextAlign::Left, 0, true, kBGColor);
 
