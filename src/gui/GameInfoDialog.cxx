--- conflicted
+++ resolved
@@ -122,13 +122,8 @@
   items.clear();
   for(uInt32 i = 0; i < uInt32(Bankswitch::Type::NumSchemes); ++i)
     VarList::push_back(items, Bankswitch::BSList[i].desc, Bankswitch::BSList[i].name);
-<<<<<<< HEAD
   myBSType = new PopUpWidget(myTab, _font, t->getRight() + fontWidth, ypos,
-                           pwidth, lineHeight, items, "");
-=======
-  myBSType = new PopUpWidget(myTab, font, t->getRight() + fontWidth, ypos,
                              pwidth, lineHeight, items);
->>>>>>> 2d9c9a50
   wid.push_back(myBSType);
   ypos += lineHeight + VGAP;
 
@@ -139,13 +134,8 @@
   // Start bank
   myStartBankLabel = new StaticTextWidget(myTab, _font, HBORDER, ypos + 1, "Start bank (*) ");
   items.clear();
-<<<<<<< HEAD
   myStartBank = new PopUpWidget(myTab, _font, myStartBankLabel->getRight(), ypos,
-                                _font.getStringWidth("AUTO"), lineHeight, items, "", 0, 0);
-=======
-  myStartBank = new PopUpWidget(myTab, font, myStartBankLabel->getRight(), ypos,
-                                font.getStringWidth("AUTO"), lineHeight, items);
->>>>>>> 2d9c9a50
+                                _font.getStringWidth("AUTO"), lineHeight, items);
   wid.push_back(myStartBank);
   ypos += lineHeight + VGAP * 4;
 
@@ -159,13 +149,8 @@
   VarList::push_back(items, "NTSC50", "NTSC50");
   VarList::push_back(items, "PAL60", "PAL60");
   VarList::push_back(items, "SECAM60", "SECAM60");
-<<<<<<< HEAD
   myFormat = new PopUpWidget(myTab, _font, t->getRight(), ypos,
-                             pwidth, lineHeight, items, "", 0, 0);
-=======
-  myFormat = new PopUpWidget(myTab, font, t->getRight(), ypos,
                              pwidth, lineHeight, items);
->>>>>>> 2d9c9a50
   wid.push_back(myFormat);
 
   myFormatDetected = new StaticTextWidget(myTab, ifont, myFormat->getRight() + fontWidth, ypos + 4,
@@ -286,7 +271,6 @@
   wid.clear();
   tabID = myTab->addTab("Controllers", TabWidget::AUTO_WIDTH);
 
-<<<<<<< HEAD
   items.clear();
   VarList::push_back(items, "Auto-detect", "AUTO");
   VarList::push_back(items, "Joystick", "JOYSTICK");
@@ -305,27 +289,7 @@
   VarList::push_back(items, "KidVid", "KIDVID");
   VarList::push_back(items, "Lightgun", "LIGHTGUN");
   VarList::push_back(items, "MindLink", "MINDLINK");
-=======
-  ctrls.clear();
-  VarList::push_back(ctrls, "Auto-detect", "AUTO");
-  VarList::push_back(ctrls, "Joystick", "JOYSTICK");
-  VarList::push_back(ctrls, "Paddles", "PADDLES");
-  VarList::push_back(ctrls, "Paddles_IAxis", "PADDLES_IAXIS");
-  VarList::push_back(ctrls, "Paddles_IAxDr", "PADDLES_IAXDR");
-  VarList::push_back(ctrls, "BoosterGrip", "BOOSTERGRIP");
-  VarList::push_back(ctrls, "Driving", "DRIVING");
-  VarList::push_back(ctrls, "Keyboard", "KEYBOARD");
-  VarList::push_back(ctrls, "AmigaMouse", "AMIGAMOUSE");
-  VarList::push_back(ctrls, "AtariMouse", "ATARIMOUSE");
-  VarList::push_back(ctrls, "Trakball", "TRAKBALL");
-  VarList::push_back(ctrls, "AtariVox", "ATARIVOX");
-  VarList::push_back(ctrls, "SaveKey", "SAVEKEY");
-  VarList::push_back(ctrls, "Sega Genesis", "GENESIS");
-  VarList::push_back(ctrls, "KidVid", "KIDVID");
-  VarList::push_back(ctrls, "Lightgun", "LIGHTGUN");
-  VarList::push_back(ctrls, "MindLink", "MINDLINK");
   VarList::push_back(ctrls, "QuadTari", "QUADTARI");
->>>>>>> 2d9c9a50
 
   xpos = HBORDER; ypos = VBORDER;
   pwidth = _font.getStringWidth("Paddles_IAxis");
@@ -350,44 +314,28 @@
   myRightPortDetected = new StaticTextWidget(myTab, ifont, myRightPort->getLeft(), ypos,
                                              "Sega Genesis detected");
 
-<<<<<<< HEAD
-  mySwapPorts = new CheckboxWidget(myTab, _font, myLeftPort->getRight() + fontWidth*4,
-                                   myLeftPort->getTop()+1, "Swap ports");
+  mySwapPorts = new CheckboxWidget(myTab, _font, myLeftPort->getRight() + fontWidth * 4,
+                                   myLeftPort->getTop() + 1, "Swap ports");
   wid.push_back(mySwapPorts);
-  mySwapPaddles = new CheckboxWidget(myTab, _font, myRightPort->getRight() + fontWidth*4,
-                                     myRightPort->getTop()+1, "Swap paddles");
-  wid.push_back(mySwapPaddles);
+
+  myQuadTariButton = new ButtonWidget(myTab, _font, myRightPort->getRight() + fontWidth * 4, myRightPort->getTop() - 2,
+                                      " QuadTari" + ELLIPSIS + " ", kQuadTariPressed);
+  wid.push_back(myQuadTariButton);
 
   // EEPROM erase button for left/right controller
-  //ypos += lineHeight + VGAP + 4;
+  ypos += ifont.getLineHeight() + VGAP + 4;
   pwidth = myRightPort->getWidth();   //_font.getStringWidth("Erase EEPROM ") + 23;
   myEraseEEPROMLabel = new StaticTextWidget(myTab, _font, HBORDER, ypos, "AtariVox/SaveKey ");
   myEraseEEPROMButton = new ButtonWidget(myTab, _font, myEraseEEPROMLabel->getRight(), ypos - 4,
-                                         pwidth, buttonHeight, "Erase EEPROM",
-                                         kEEButtonPressed);
-=======
-  mySwapPorts = new CheckboxWidget(myTab, font, myLeftPort->getRight() + fontWidth * 4,
-                                   myLeftPort->getTop() + 1, "Swap ports");
-  wid.push_back(mySwapPorts);
-
-  myQuadTariButton = new ButtonWidget(myTab, font, myRightPort->getRight() + fontWidth * 4, myRightPort->getTop() - 2,
-                                      " QuadTari" + ELLIPSIS + " ", kQuadTariPressed);
-  wid.push_back(myQuadTariButton);
-
-  // EEPROM erase button for left/right controller
-  ypos += ifont.getLineHeight() + VGAP + 4;
-  pwidth = myRightPort->getWidth();   //font.getStringWidth("Erase EEPROM ") + 23;
-  myEraseEEPROMLabel = new StaticTextWidget(myTab, font, HBORDER, ypos, "AtariVox/SaveKey ");
-  myEraseEEPROMButton = new ButtonWidget(myTab, font, myEraseEEPROMLabel->getRight(), ypos - 4,
                                          pwidth, buttonHeight, "Erase EEPROM", kEEButtonPressed);
->>>>>>> 2d9c9a50
+
   wid.push_back(myEraseEEPROMButton);
   myEraseEEPROMInfo = new StaticTextWidget(myTab, ifont, myEraseEEPROMButton->getRight() + 4,
                                            myEraseEEPROMLabel->getTop() + 3,
                                            "(for this game only)");
   ypos += lineHeight + VGAP * 4;
 
-  mySwapPaddles = new CheckboxWidget(myTab, font, xpos, ypos, "Swap paddles");
+  mySwapPaddles = new CheckboxWidget(myTab, _font, xpos, ypos, "Swap paddles");
   wid.push_back(mySwapPaddles);
   ypos += lineHeight + VGAP;
 
@@ -413,13 +361,8 @@
 
   // Mouse
   xpos = HBORDER + fontWidth * 24 - INDENT;
-<<<<<<< HEAD
-  ypos = myPaddlesCenter->getTop();
+  ypos = mySwapPaddles->getTop() - 1;
   myMouseControl = new CheckboxWidget(myTab, _font, xpos, ypos + 1, "Specific mouse axes",
-=======
-  ypos = mySwapPaddles->getTop() - 1;
-  myMouseControl = new CheckboxWidget(myTab, font, xpos, ypos + 1, "Specific mouse axes",
->>>>>>> 2d9c9a50
                                       kMCtrlChanged);
   wid.push_back(myMouseControl);
 
