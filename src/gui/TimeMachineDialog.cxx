--- conflicted
+++ resolved
@@ -367,17 +367,10 @@
   cycles -= seconds * freq;
   uInt32 frames = cycles / (scanlines * 76);
 
-<<<<<<< HEAD
   stringstream time;
   time << Common::Base::toString(minutes, Common::Base::F_10_02) << ":";
   time << Common::Base::toString(seconds, Common::Base::F_10_02) << ".";
   time << Common::Base::toString(frames, Common::Base::F_10_02);
-=======
-  ostringstream time;
-  time << Common::Base::toString(minutes, Common::Base::F_10_2) << ":";
-  time << Common::Base::toString(seconds, Common::Base::F_10_2) << ".";
-  time << Common::Base::toString(frames, Common::Base::F_10_2);
->>>>>>> 9a3516b6
 
   return time.str();
 }
