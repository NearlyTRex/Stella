//============================================================================
//
//   SSSS    tt          lll  lll
//  SS  SS   tt           ll   ll
//  SS     tttttt  eeee   ll   ll   aaaa
//   SSSS    tt   ee  ee  ll   ll      aa
//      SS   tt   eeeeee  ll   ll   aaaaa  --  "An Atari 2600 VCS Emulator"
//  SS  SS   tt   ee      ll   ll  aa  aa
//   SSSS     ttt  eeeee llll llll  aaaaa
//
// Copyright (c) 1995-2022 by Bradford W. Mott, Stephen Anthony
// and the Stella Team
//
// See the file "License.txt" for information on usage and redistribution of
// this file, and for a DISCLAIMER OF ALL WARRANTIES.
//============================================================================

#include "OSystem.hxx"
#include "FrameBuffer.hxx"
#include "Version.hxx"

#include "WhatsNewDialog.hxx"

static constexpr int MAX_CHARS = 64; // maximum number of chars per line

// - - - - - - - - - - - - - - - - - - - - - - - - - - - - - - - - - - - - - -
WhatsNewDialog::WhatsNewDialog(OSystem& osystem, DialogContainer& parent,
                               int max_w, int max_h)
#if defined(RETRON77)
  : Dialog(osystem, parent, osystem.frameBuffer().font(),
           "What's New in Stella " + string(STELLA_VERSION) + " for RetroN 77?")
#else
  : Dialog(osystem, parent, osystem.frameBuffer().font(),
           "What's New in Stella " + string(STELLA_VERSION) + "?")
#endif
{
  const int fontWidth = Dialog::fontWidth(),
    buttonHeight = Dialog::buttonHeight(),
    VBORDER = Dialog::vBorder(),
    HBORDER = Dialog::hBorder(),
    VGAP = Dialog::vGap();
  int ypos = _th + VBORDER;

  // Set preliminary dimensions
  setSize(MAX_CHARS * fontWidth + HBORDER * 2, max_h,
          max_w, max_h);

  const string& version = instance().settings().getString("stella.version");
#ifdef RETRON77
<<<<<<< HEAD
  if(version < "6.6")
  {
    add(ypos, "fixed paddle button bug for jittering controllers");
    add(ypos, "improved switching between joysticks and paddles");
    add(ypos, "fixed broken Driving Controller support for Stelladaptor/2600-daptor devices");
    add(ypos, "improved analog input reading");
    add(ypos, "fixed QuadTari support for some controller types");
    add(ypos, "added MovieCart support");
  }
  add(ypos, "extensively redesigned and enhanced file launcher");
  add(ypos, "improved controller mappings for Paddles");
  add(ypos, "improved controller mappings for Driving controllers");
  add(ypos, "enhanced support for CDFJ+ bankswitching type");

=======
  add(ypos, "added MovieCart support");
  add(ypos, "keep multiple dump files when dumping to SD");
  add(ypos, "removed deadzone from USB game controllers");
  add(ypos, "add opt-out for overclocking to the settings file");
>>>>>>> 8771b8a9
#else
  if(version < "6.6")
  {
    add(ypos, "added tooltips to many UI items");
    add(ypos, "added sound to Time Machine playback");
    add(ypos, "moved settings, properties etc. to an SQLite database");
    add(ypos, "added context-sensitive help");
    add(ypos, "added PlusROMs support for saving high scores");
    add(ypos, "added MovieCart support");
    add(ypos, "added weblinks for many games");
  }
  add(ypos, "extensively redesigned and enhanced file launcher");
  add(ypos, "added automatic emulation pause when focus is lost");
  add(ypos, "added option to toggle autofire mode");
  add(ypos, "improved controller mappings for Paddles and Driving controllers");
  add(ypos, "added another oddball TIA glitch option for score mode color");
  add(ypos, "enhanced support for CDFJ+ bankswitching type");
  add(ypos, ELLIPSIS + " (for a complete list see 'docs/Changes.txt')");
#endif

  // Set needed dimensions
  ypos += VGAP * 2 + buttonHeight + VBORDER;
  assert(ypos <= int(FBMinimum::Height)); // minimal launcher height
  setSize(MAX_CHARS * fontWidth + HBORDER * 2, ypos, max_w, max_h);

  WidgetArray wid;
  addOKBGroup(wid, _font);
  addBGroupToFocusList(wid);

  // We don't have a close/cancel button, but we still want the cancel
  // event to be processed
  processCancelWithoutWidget();
}

// - - - - - - - - - - - - - - - - - - - - - - - - - - - - - - - - - - - - - -
void WhatsNewDialog::add(int& ypos, const string& text)
{
  const int lineHeight = Dialog::lineHeight(),
            fontHeight = Dialog::fontHeight(),
            HBORDER    = Dialog::hBorder();
  const string DOT = "\x1f";
  string txt = DOT + " " + text;

  // automatically wrap too long texts
  while(txt.length() > MAX_CHARS)
  {
    int i = MAX_CHARS;

    while(--i && txt[i] != ' ');
    new StaticTextWidget(this, _font, HBORDER, ypos, txt.substr(0, i));
    txt = " " + txt.substr(i);
    ypos += fontHeight;
  }
  new StaticTextWidget(this, _font, HBORDER, ypos, txt);
  ypos += lineHeight;
}<|MERGE_RESOLUTION|>--- conflicted
+++ resolved
@@ -47,7 +47,6 @@
 
   const string& version = instance().settings().getString("stella.version");
 #ifdef RETRON77
-<<<<<<< HEAD
   if(version < "6.6")
   {
     add(ypos, "fixed paddle button bug for jittering controllers");
@@ -61,13 +60,10 @@
   add(ypos, "improved controller mappings for Paddles");
   add(ypos, "improved controller mappings for Driving controllers");
   add(ypos, "enhanced support for CDFJ+ bankswitching type");
-
-=======
   add(ypos, "added MovieCart support");
   add(ypos, "keep multiple dump files when dumping to SD");
   add(ypos, "removed deadzone from USB game controllers");
   add(ypos, "add opt-out for overclocking to the settings file");
->>>>>>> 8771b8a9
 #else
   if(version < "6.6")
   {
