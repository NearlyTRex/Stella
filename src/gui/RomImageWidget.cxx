//============================================================================
//
//   SSSS    tt          lll  lll
//  SS  SS   tt           ll   ll
//  SS     tttttt  eeee   ll   ll   aaaa
//   SSSS    tt   ee  ee  ll   ll      aa
//      SS   tt   eeeeee  ll   ll   aaaaa  --  "An Atari 2600 VCS Emulator"
//  SS  SS   tt   ee      ll   ll  aa  aa
//   SSSS     ttt  eeeee llll llll  aaaaa
//
// Copyright (c) 1995-2022 by Bradford W. Mott, Stephen Anthony
// and the Stella Team
//
// See the file "License.txt" for information on usage and redistribution of
// this file, and for a DISCLAIMER OF ALL WARRANTIES.
//============================================================================

#include <regex>
#include "EventHandler.hxx"
#include "Dialog.hxx"
#include "FBSurface.hxx"
#include "Font.hxx"
#include "JPGLibrary.hxx"
#include "OSystem.hxx"
#include "PNGLibrary.hxx"
#include "Props.hxx"
#include "PropsSet.hxx"
#include "RomImageWidget.hxx"

// - - - - - - - - - - - - - - - - - - - - - - - - - - - - - - - - - - - - - -
RomImageWidget::RomImageWidget(GuiObject* boss, const GUI::Font& font,
                               int x, int y, int w, int h)
  : Widget(boss, font, x, y, w, h),
    CommandSender(boss)
{
  _flags = Widget::FLAG_ENABLED | Widget::FLAG_TRACK_MOUSE;
  _bgcolor = kDlgColor;
  _bgcolorlo = kBGColorLo;
  myImageHeight = _h - labelHeight(font);
}

// - - - - - - - - - - - - - - - - - - - - - - - - - - - - - - - - - - - - - -
void RomImageWidget::setProperties(const FSNode& node, const string& md5, bool full)
{
  myHaveProperties = true;

  // Make sure to load a per-ROM properties entry, if one exists
  instance().propSet().loadPerROM(node, md5);

  // And now get the properties for this ROM
  instance().propSet().getMD5(md5, myProperties);

  // Decide whether the information should be shown immediately
  if(instance().eventHandler().state() == EventHandlerState::LAUNCHER)
    parseProperties(node, full);
}

// - - - - - - - - - - - - - - - - - - - - - - - - - - - - - - - - - - - - - -
void RomImageWidget::clearProperties()
{
  myHaveProperties = mySurfaceIsValid = false;
  if(mySurface)
    mySurface->setVisible(false);

  // Decide whether the information should be shown immediately
  if(instance().eventHandler().state() == EventHandlerState::LAUNCHER)
    setDirty();
}

// - - - - - - - - - - - - - - - - - - - - - - - - - - - - - - - - - - - - - -
void RomImageWidget::reloadProperties(const FSNode& node)
{
  // The ROM may have changed since we were last in the browser, either
  // by saving a different image or through a change in video renderer,
  // so we reload the properties
  if(myHaveProperties)
    parseProperties(node);
}

// - - - - - - - - - - - - - - - - - - - - - - - - - - - - - - - - - - - - - -
void RomImageWidget::parseProperties(const FSNode& node, bool full)
{
  if(myNavSurface == nullptr)
  {
    // Create navigation surface
    myNavSurface = instance().frameBuffer().allocateSurface(
      _w, myImageHeight);
    myNavSurface->setDstRect(Common::Rect(_x, _y, _x + _w, _y + myImageHeight));

    FBSurface::Attributes& attr = myNavSurface->attributes();

    attr.blending = true;
    attr.blendalpha = 60;
    myNavSurface->applyAttributes();
  }

  // Check if a surface has ever been created; if so, we use it
  // The surface will always be the maximum size, but sometimes we'll
  // only draw certain parts of it
  if(mySurface == nullptr)
  {
    mySurface = instance().frameBuffer().allocateSurface(
        _w, myImageHeight, ScalingInterpolation::blur);
    mySurface->applyAttributes();

    dialog().addRenderCallback([this]() {
      if(mySurfaceIsValid)
        mySurface->render();
      if(isHighlighted())
        myNavSurface->render();
    });
  }

<<<<<<< HEAD
#ifdef IMAGE_SUPPORT      
=======
#ifdef PNG_SUPPORT
>>>>>>> e52f95c9
  if(!full)
  {
    myImageIdx = 0;
    myImageList.clear();

    // Get a valid filename representing a snapshot file for this rom and load the snapshot
    const string& path = instance().snapshotLoadDir().getPath();
    // 1. Try to load first snapshot by property name
<<<<<<< HEAD
    string fileName = path + myProperties.get(PropType::Cart_Name);// +".png"; // TODO: try jpg   
=======
    string fileName = path + myProperties.get(PropType::Cart_Name) + ".png";
>>>>>>> e52f95c9

    tryImageTypes(fileName);

    loadImage(fileName);
    if(!mySurfaceIsValid)
    {
      // 2. If none exists, try to load first snapshot by ROM file name
      fileName = path + node.getNameWithExt("png"); // TODO: try jpg   
      loadImage(fileName);
    }
    if(mySurfaceIsValid)
      myImageList.emplace_back(fileName);
    else
      // 3. If no ROM snapshots exist, try to load a default snapshot
      loadImage(path + "default_snapshot.png"); // TODO: try jpg???
  }
  else
  {
    const string& oldFileName = myImageList.size() ? myImageList[0].getPath() : EmptyString;

    // Try to find all snapshots by property and ROM file name
    myImageList.clear();
    getImageList(myProperties.get(PropType::Cart_Name), node.getNameWithExt());

    // The first file found before must not be the first file now, if files by
    // property *and* ROM name are found (TODO: fix that!)
    if(myImageList.size() && myImageList[0].getPath() != oldFileName)
      loadImage(myImageList[0].getPath());
  }
#else
  mySurfaceIsValid = false;
  mySurfaceErrorMsg = "PNG image loading not supported";
  setDirty();
#endif
  if(mySurface)
    mySurface->setVisible(mySurfaceIsValid);
}

// - - - - - - - - - - - - - - - - - - - - - - - - - - - - - - - - - - - - - -
bool RomImageWidget::changeImage(int direction)
{
#ifdef IMAGE_SUPPORT
  if(direction == -1 && myImageIdx)
    return loadImage(myImageList[--myImageIdx].getPath());
  else if(direction == 1 && myImageIdx < myImageList.size() - 1)
    return loadImage(myImageList[++myImageIdx].getPath());
#endif
  return false;
}

#ifdef IMAGE_SUPPORT
// - - - - - - - - - - - - - - - - - - - - - - - - - - - - - - - - - - - - - -
bool RomImageWidget::getImageList(const string& propName, const string& romName)
{
  const std::regex symbols{R"([-[\]{}()*+?.,\^$|#])"}; // \s
  const string rgxPropName = std::regex_replace(propName, symbols, R"(\$&)");
  const string rgxRomName  = std::regex_replace(romName,  symbols, R"(\$&)");
  // Look for <name.png> or <name_#.png> (# is a number)
  const std::regex rgx("^(" + rgxPropName + "|" + rgxRomName + ")(_\\d+){0,1}\\.(png|jpg)$");

  FSNode::NameFilter filter = ([&](const FSNode& node)
    {
      return std::regex_match(node.getName(), rgx);
    }
  );

  // Find all images matching the given names and the extension
  FSNode node(instance().snapshotLoadDir().getPath());
  node.getChildren(myImageList, FSNode::ListMode::FilesOnly, filter, false, false);

  // Sort again, not considering extensions, else <filename.png> would be at
  // the end of the list
  std::sort(myImageList.begin(), myImageList.end(),
            [](const FSNode& node1, const FSNode& node2)
    {       
      int compare = BSPF::compareIgnoreCase(node1.getNameWithExt(), node2.getNameWithExt());
      return 
        compare < 0 ||
        (compare == 0 && 
          node1.getName().substr(node1.getName().find_last_of('.') + 1) >
          node2.getName().substr(node2.getName().find_last_of('.') + 1)); // PNGs first!
    }
  );
  return myImageList.size() > 0;
}

// - - - - - - - - - - - - - - - - - - - - - - - - - - - - - - - - - - - - - -
bool RomImageWidget::tryImageTypes(string& fileName)
{
  if(loadImage(fileName + ".png"))
  {
    fileName += ".png";
    return true;
  }
  if(loadImage(fileName + ".jpg"))
  {
    fileName += ".jpg";
    return true;
  }
  return false;
}

// - - - - - - - - - - - - - - - - - - - - - - - - - - - - - - - - - - - - - -
bool RomImageWidget::loadImage(const string& fileName)
{
  mySurfaceErrorMsg.clear();

  const string::size_type idx = fileName.find_last_of('.');

  if(idx != string::npos && fileName.substr(idx + 1) == "png")
    mySurfaceIsValid = loadPng(fileName);
  else
    mySurfaceIsValid = loadJpg(fileName);

  if(mySurface)
    mySurface->setVisible(mySurfaceIsValid);

  setDirty();
  return mySurfaceIsValid;
}

// - - - - - - - - - - - - - - - - - - - - - - - - - - - - - - - - - - - - - -
bool RomImageWidget::loadPng(const string& fileName)
{
  try
  {
    VariantList comments;
    instance().png().loadImage(fileName, *mySurface, comments); 

    // Scale surface to available image area
    const Common::Rect& src = mySurface->srcRect();
    const float scale = std::min(float(_w) / src.w(), float(myImageHeight) / src.h()) *
      instance().frameBuffer().hidpiScaleFactor();
    mySurface->setDstSize(static_cast<uInt32>(src.w() * scale), static_cast<uInt32>(src.h() * scale));

    // Retrieve label for loaded image
    myLabel.clear();
    for(auto comment = comments.begin(); comment != comments.end(); ++comment)
    {
      if(comment->first == "Title")
      {
        myLabel = comment->second.toString();
        break;
      }
      if(comment->first == "Software"
          && comment->second.toString().find("Stella") == 0)
        myLabel = "Snapshot"; // default for Stella snapshots with missing "Title" comment
    }
    return true;
  }
  catch(const runtime_error& e)
  {
    mySurfaceErrorMsg = e.what();
  }
  return false;
}

// - - - - - - - - - - - - - - - - - - - - - - - - - - - - - - - - - - - - - -
bool RomImageWidget::loadJpg(const string& fileName)
{
  try
  {
    VariantList comments;
    instance().jpg().loadImage(fileName, *mySurface, comments);

    myLabel.clear();
    return true;
  }
  catch(const runtime_error& e)
  {
    mySurfaceErrorMsg = e.what();
  }       
  //mySurfaceErrorMsg = "JPG image loading not supported";
  return false;
}

// - - - - - - - - - - - - - - - - - - - - - - - - - - - - - - - - - - - - - -
void RomImageWidget::handleMouseUp(int x, int y, MouseButton b, int clickCount)
{
  if(isEnabled() && x >= 0 && x < _w && y >= 0 && y < myImageHeight)
    changeImage(x < _w / 2 ? -1 : 1);
}

// - - - - - - - - - - - - - - - - - - - - - - - - - - - - - - - - - - - - - -
void RomImageWidget::handleMouseMoved(int x, int y)
{
  if((x < _w / 2) != myMouseLeft)
    setDirty();
  myMouseLeft = x < _w / 2;
}
#endif

// - - - - - - - - - - - - - - - - - - - - - - - - - - - - - - - - - - - - - -
void RomImageWidget::drawWidget(bool hilite)
{
  FBSurface& s = dialog().surface();
  const int yoff = myImageHeight;

  s.fillRect(_x+1, _y+1, _w-2, _h-2, _bgcolor);
  s.frameRect(_x, _y, _w, myImageHeight, kColor);

  if(!myHaveProperties)
  {
    clearDirty();
    return;
  }

  if(mySurfaceIsValid)
  {
    const Common::Rect& dst = mySurface->dstRect();
    const uInt32 scale = instance().frameBuffer().hidpiScaleFactor();
    const uInt32 x = _x * scale + ((_w * scale - dst.w()) >> 1);
    const uInt32 y = _y * scale + ((myImageHeight * scale - dst.h()) >> 1);

    // Make sure when positioning the snapshot surface that we take
    // the dialog surface position into account
    const Common::Rect& s_dst = s.dstRect();
    mySurface->setDstPos(x + s_dst.x(), y + s_dst.y());

  }
  else if(!mySurfaceErrorMsg.empty())
  {
    const uInt32 x = _x + ((_w - _font.getStringWidth(mySurfaceErrorMsg)) >> 1);
    const uInt32 y = _y + ((yoff - _font.getLineHeight()) >> 1);
    s.drawString(_font, mySurfaceErrorMsg, x, y, _w - 10, _textcolor);
  }
  // Draw the image label and counter
  ostringstream buf;
  buf << myImageIdx + 1 << "/" << myImageList.size();
  const int yText = _y + myImageHeight + _font.getFontHeight() / 8;
  const int wText = _font.getStringWidth(buf.str());

  if(myLabel.length())
    s.drawString(_font, myLabel, _x, yText, _w - wText - _font.getMaxCharWidth() * 2, _textcolor);
  if(myImageList.size())
    s.drawString(_font, buf.str(), _x + _w - wText, yText, wText, _textcolor);

  // Draw the navigation arrows
  myNavSurface->invalidate();
  if(isHighlighted() &&
    ((myMouseLeft && myImageIdx) || (!myMouseLeft && myImageIdx < myImageList.size() - 1)))
  {
    const int w = _w / 64;
    const int w2 = 1; // w / 2;
    const int ax = myMouseLeft ? _w / 12 - w / 2 : _w - _w / 12 - w / 2;
    const int ay = myImageHeight >> 1;
    const int dx = (_w / 32) * (myMouseLeft ? 1 : -1);
    const int dy = myImageHeight / 16;

    for(int i = 0; i < w; ++i)
    {
      myNavSurface->line(ax + dx + i + w2, ay - dy, ax + i + w2, ay, kBGColor);
      myNavSurface->line(ax + dx + i + w2, ay + dy, ax + i + w2, ay, kBGColor);
      myNavSurface->line(ax + dx + i, ay - dy + w2, ax + i, ay + w2, kBGColor);
      myNavSurface->line(ax + dx + i, ay + dy + w2, ax + i, ay + w2, kBGColor);
      myNavSurface->line(ax + dx + i + w2, ay - dy + w2, ax + i + w2, ay + w2, kBGColor);
      myNavSurface->line(ax + dx + i + w2, ay + dy + w2, ax + i + w2, ay + w2, kBGColor);
    }
    for(int i = 0; i < w; ++i)
    {
      myNavSurface->line(ax + dx + i, ay - dy, ax + i, ay, kColorInfo);
      myNavSurface->line(ax + dx + i, ay + dy, ax + i, ay, kColorInfo);
    }
  }
  clearDirty();
}<|MERGE_RESOLUTION|>--- conflicted
+++ resolved
@@ -111,11 +111,7 @@
     });
   }
 
-<<<<<<< HEAD
 #ifdef IMAGE_SUPPORT      
-=======
-#ifdef PNG_SUPPORT
->>>>>>> e52f95c9
   if(!full)
   {
     myImageIdx = 0;
@@ -124,11 +120,7 @@
     // Get a valid filename representing a snapshot file for this rom and load the snapshot
     const string& path = instance().snapshotLoadDir().getPath();
     // 1. Try to load first snapshot by property name
-<<<<<<< HEAD
     string fileName = path + myProperties.get(PropType::Cart_Name);// +".png"; // TODO: try jpg   
-=======
-    string fileName = path + myProperties.get(PropType::Cart_Name) + ".png";
->>>>>>> e52f95c9
 
     tryImageTypes(fileName);
 
